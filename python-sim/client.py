--- conflicted
+++ resolved
@@ -6,15 +6,11 @@
 
 import argparse
 import os
-<<<<<<< HEAD
-from typing import List, Optional, Sequence
-=======
->>>>>>> 21a0741d
 import json
 import random
 import threading
 import time
-from typing import Callable, Optional, Tuple
+from typing import Callable, Optional, Tuple, List, Sequence
 from queue import Empty, Queue
 from urllib.parse import urlparse
 
@@ -175,46 +171,32 @@
         print(f"No handler for command '{cmd_name}', ignoring")
 
 
-<<<<<<< HEAD
 def resolve_waypoints(waypoints: Optional[Sequence[Waypoint]]) -> List[Waypoint]:
     """Return the waypoint list used by the autopilot."""
-
     if waypoints is None:
         return list(build_default_waypoints())
     return list(waypoints)
 
 
-=======
->>>>>>> 21a0741d
 def run(
     ws_url: str,
     origin: Optional[str] = None,
     *,
-<<<<<<< HEAD
     waypoints: Optional[Sequence[Waypoint]] = None,
-=======
     log_file: Optional[str] = None,
     log_format: str = "jsonl",
     pos_noise: float = 0.0,
     vel_noise: float = 0.0,
     random_seed: Optional[int] = None,
->>>>>>> 21a0741d
 ):
     print("Connecting to", ws_url)
     p = Plane("plane-1", x=0, y=0, z=1200, speed=140.0)
     p.tags.append("pastel:turquoise")
     p.tags.append("autopilot:cruise")
 
-<<<<<<< HEAD
-    # Build a deterministic loop around the new scenic environment so the
-    # aircraft continuously showcases the parallax of the buildings and trees.
+    # Autopilot path (default or custom)
     waypoint_list = resolve_waypoints(waypoints)
     planner = FlightPathPlanner(waypoint_list, loop=True, arrival_tolerance=80.0)
-=======
-    # Build a deterministic loop around the scenic environment so the
-    # aircraft continuously showcases parallax.
-    planner = FlightPathPlanner(build_default_waypoints(), loop=True, arrival_tolerance=80.0)
->>>>>>> 21a0741d
     cruise = CruiseController(acceleration=18.0, max_speed=250.0)
 
     rng = np.random.default_rng(random_seed)
@@ -392,12 +374,10 @@
         default=None,
         help="Seed for the telemetry noise RNG (default: random).",
     )
+    # Waypoints
     parser.add_argument(
         "--waypoints-file",
-        help=(
-            "Path to a JSON or YAML file describing a custom waypoint loop for the "
-            "autopilot."
-        ),
+        help="Path to a JSON or YAML file describing a custom waypoint loop for the autopilot.",
     )
     return parser.parse_args()
 
@@ -435,19 +415,19 @@
     args = parse_args()
     ws_url = get_ws_url(args.broker_url)
     origin = get_origin(args.origin, ws_url)
-<<<<<<< HEAD
+
+    # Waypoints: file -> list -> pass to run
     waypoints = None
     if args.waypoints_file:
         waypoints = load_waypoints_from_file(args.waypoints_file)
-    run(ws_url, origin, waypoints=waypoints)
-=======
+
     run(
         ws_url,
         origin,
+        waypoints=waypoints,
         log_file=args.log_file,
         log_format=args.log_format,
         pos_noise=args.pos_noise,
         vel_noise=args.vel_noise,
         random_seed=args.random_seed,
-    )
->>>>>>> 21a0741d
+    )