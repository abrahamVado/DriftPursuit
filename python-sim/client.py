# python-sim/client.py
# Minimal simulation client that sends telemetry and occasional cake_drop messages to ws://localhost:8080/ws
import argparse
import os
from typing import Optional
import time, json, math, random
from websocket import create_connection, WebSocketConnectionClosedException
import numpy as np

DEFAULT_WS_URL = "ws://localhost:8080/ws"
TICK = 1.0/30.0

class Plane:
    def __init__(self, id, x=0,y=0,z=1000, speed=120.0):
        self.id = id
        self.pos = np.array([x,y,z], dtype=float)
        self.vel = np.array([speed,0,0], dtype=float)
        self.ori = [0,0,0]
        self.tags = []

    def step(self, dt):
        self.pos += self.vel * dt

def mk_telemetry(plane, t):
    return json.dumps({
        "type":"telemetry",
        "id": plane.id,
        "t": t,
        "pos": [float(plane.pos[0]), float(plane.pos[1]), float(plane.pos[2])],
        "vel": [float(plane.vel[0]), float(plane.vel[1]), float(plane.vel[2])],
        "ori": plane.ori,
        "tags": plane.tags
    })

<<<<<<< HEAD
def run():
=======
def run(ws_url: str):
    print("Connecting to", ws_url)
    try:
        ws = create_connection(ws_url)
    except Exception as e:
        print("Failed to connect:", e)
        return
>>>>>>> 91c73a1e
    p = Plane("plane-1", x=0, y=0, z=1200, speed=140.0)
    p.tags.append("pastel:turquoise")
    t0 = time.time()
    last_cake = -10.0
    backoff = 1.0
    max_backoff = 10.0
    should_stop = False

    while not should_stop:
        ws = None
        try:
            print("Connecting to", WS_URL)
            ws = create_connection(WS_URL)
            print("Connected to", WS_URL)
            backoff = 1.0

            while True:
                t = time.time() - t0
                p.step(TICK)
                try:
                    ws.send(mk_telemetry(p, t))
                except WebSocketConnectionClosedException:
                    print("Connection closed while sending telemetry")
                    raise

                # simple cake drop every ~8-12s randomly
                if (t - last_cake) > 8.0 and random.random() < 0.02:
                    last_cake = t
                    cake_msg = json.dumps({
                        "type":"cake_drop",
                        "id": f"cake-{int(t)}",
                        "from": p.id,
                        "pos": [float(p.pos[0]), float(p.pos[1]), float(p.pos[2])],
                        "landing_pos": [float(p.pos[0]+50), float(p.pos[1]-20), 0.0],
                        "status":"in_flight"
                    })
                    try:
                        ws.send(cake_msg)
                        print("Sent cake_drop", cake_msg)
                    except WebSocketConnectionClosedException:
                        print("Connection closed while sending cake_drop")
                        raise
                    except Exception as e:
                        print("send cake err", e)

                time.sleep(TICK)

        except KeyboardInterrupt:
            print("Stopping client")
            should_stop = True
        except WebSocketConnectionClosedException:
            print("Lost connection to server")
        except Exception as e:
            print("Connection error:", e)
        finally:
            if ws is not None:
                try:
                    ws.close()
                except Exception:
                    pass

        if should_stop:
            break

        print(f"Reconnecting in {backoff:.1f}s...")
        time.sleep(backoff)
        backoff = min(backoff * 2, max_backoff)

def parse_args():
    parser = argparse.ArgumentParser(
        description=(
            "Minimal simulation client that sends telemetry and occasional "
            "cake_drop messages to a DriftPursuit broker."
        )
    )
    parser.add_argument(
        "--broker-url",
        "-b",
        help=(
            "WebSocket URL of the broker to connect to. Overrides the "
            "SIM_BROKER_URL environment variable."
        ),
    )
    return parser.parse_args()


def get_ws_url(cli_url: Optional[str]) -> str:
    if cli_url:
        return cli_url
    env_url = os.getenv("SIM_BROKER_URL")
    if env_url:
        return env_url
    return DEFAULT_WS_URL


if __name__ == '__main__':
    args = parse_args()
    ws_url = get_ws_url(args.broker_url)
    run(ws_url)<|MERGE_RESOLUTION|>--- conflicted
+++ resolved
@@ -11,11 +11,11 @@
 TICK = 1.0/30.0
 
 class Plane:
-    def __init__(self, id, x=0,y=0,z=1000, speed=120.0):
+    def __init__(self, id, x=0, y=0, z=1000, speed=120.0):
         self.id = id
-        self.pos = np.array([x,y,z], dtype=float)
-        self.vel = np.array([speed,0,0], dtype=float)
-        self.ori = [0,0,0]
+        self.pos = np.array([x, y, z], dtype=float)
+        self.vel = np.array([speed, 0, 0], dtype=float)
+        self.ori = [0, 0, 0]
         self.tags = []
 
     def step(self, dt):
@@ -23,7 +23,7 @@
 
 def mk_telemetry(plane, t):
     return json.dumps({
-        "type":"telemetry",
+        "type": "telemetry",
         "id": plane.id,
         "t": t,
         "pos": [float(plane.pos[0]), float(plane.pos[1]), float(plane.pos[2])],
@@ -32,17 +32,8 @@
         "tags": plane.tags
     })
 
-<<<<<<< HEAD
-def run():
-=======
 def run(ws_url: str):
     print("Connecting to", ws_url)
-    try:
-        ws = create_connection(ws_url)
-    except Exception as e:
-        print("Failed to connect:", e)
-        return
->>>>>>> 91c73a1e
     p = Plane("plane-1", x=0, y=0, z=1200, speed=140.0)
     p.tags.append("pastel:turquoise")
     t0 = time.time()
@@ -54,9 +45,9 @@
     while not should_stop:
         ws = None
         try:
-            print("Connecting to", WS_URL)
-            ws = create_connection(WS_URL)
-            print("Connected to", WS_URL)
+            print("Connecting to", ws_url)
+            ws = create_connection(ws_url)
+            print("Connected to", ws_url)
             backoff = 1.0
 
             while True:
@@ -72,12 +63,12 @@
                 if (t - last_cake) > 8.0 and random.random() < 0.02:
                     last_cake = t
                     cake_msg = json.dumps({
-                        "type":"cake_drop",
+                        "type": "cake_drop",
                         "id": f"cake-{int(t)}",
                         "from": p.id,
                         "pos": [float(p.pos[0]), float(p.pos[1]), float(p.pos[2])],
-                        "landing_pos": [float(p.pos[0]+50), float(p.pos[1]-20), 0.0],
-                        "status":"in_flight"
+                        "landing_pos": [float(p.pos[0] + 50), float(p.pos[1] - 20), 0.0],
+                        "status": "in_flight"
                     })
                     try:
                         ws.send(cake_msg)
@@ -128,7 +119,6 @@
     )
     return parser.parse_args()
 
-
 def get_ws_url(cli_url: Optional[str]) -> str:
     if cli_url:
         return cli_url
@@ -137,7 +127,6 @@
         return env_url
     return DEFAULT_WS_URL
 
-
 if __name__ == '__main__':
     args = parse_args()
     ws_url = get_ws_url(args.broker_url)
