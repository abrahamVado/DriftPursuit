# python-sim/client.py
# Minimal simulation client that sends telemetry and occasional cake_drop messages to ws://localhost:8080/ws
<<<<<<< HEAD
import json
import random
import threading
import time
from queue import Empty, Queue

=======
import argparse
import os
from typing import Optional
import time, json, math, random
from websocket import create_connection, WebSocketConnectionClosedException
>>>>>>> 8308dbb2
import numpy as np
from websocket import WebSocketConnectionClosedException, create_connection

DEFAULT_WS_URL = "ws://localhost:8080/ws"
TICK = 1.0/30.0

class Plane:
    def __init__(self, id, x=0, y=0, z=1000, speed=120.0):
        self.id = id
        self.pos = np.array([x, y, z], dtype=float)
        self.vel = np.array([speed, 0, 0], dtype=float)
        self.ori = [0, 0, 0]
        self.tags = []

    def step(self, dt):
        self.pos += self.vel * dt

def mk_telemetry(plane, t):
    return json.dumps({
        "type": "telemetry",
        "id": plane.id,
        "t": t,
        "pos": [float(plane.pos[0]), float(plane.pos[1]), float(plane.pos[2])],
        "vel": [float(plane.vel[0]), float(plane.vel[1]), float(plane.vel[2])],
        "ori": plane.ori,
        "tags": plane.tags
    })

<<<<<<< HEAD
def mk_cake_drop(plane, landing_pos=None, status="in_flight"):
    landing = landing_pos or [float(plane.pos[0] + 50), float(plane.pos[1] - 20), 0.0]
    landing = [float(component) for component in landing]
    return json.dumps({
        "type":"cake_drop",
        "id": f"cake-{int(time.time())}",
        "from": plane.id,
        "pos": [float(plane.pos[0]), float(plane.pos[1]), float(plane.pos[2])],
        "landing_pos": landing,
        "status": status,
    })

def receiver_loop(ws, command_queue, stop_event):
    while not stop_event.is_set():
        try:
            raw_msg = ws.recv()
        except WebSocketConnectionClosedException:
            print("Receiver loop: connection closed")
            break
        except Exception as exc:
            if not stop_event.is_set():
                print("Receiver loop error:", exc)
            break

        if raw_msg is None:
            continue

        try:
            msg = json.loads(raw_msg)
        except json.JSONDecodeError:
            print("Receiver loop: invalid JSON", raw_msg)
            continue

        msg_type = msg.get("type")
        if msg_type == "command":
            command_queue.put(msg)
            print("Receiver loop: queued command", msg)
        else:
            print(f"Receiver loop: ignoring unsupported message type '{msg_type}'")

    stop_event.set()

def process_pending_commands(plane, ws, command_queue):
    while True:
        try:
            command = command_queue.get_nowait()
        except Empty:
            break

        handle_command(command, plane, ws)

def handle_command(command, plane, ws):
    cmd_name = command.get("cmd")
    cmd_from = command.get("from")
    print(f"Handling command '{cmd_name}' from '{cmd_from}' with payload: {command}")

    if cmd_name == "drop_cake":
        landing_override = command.get("params", {}).get("landing_pos")
        try:
            ws.send(mk_cake_drop(plane, landing_override))
            print("Handled drop_cake command: dispatched cake_drop message")
        except Exception as exc:
            print("Failed to send cake_drop in response to command:", exc)
    else:
        print(f"No handler for command '{cmd_name}', ignoring")

def run():
    print("Connecting to", WS_URL)
    try:
        ws = create_connection(WS_URL)
    except Exception as e:
        print("Failed to connect:", e)
        return
=======
def run(ws_url: str):
    print("Connecting to", ws_url)
>>>>>>> 8308dbb2
    p = Plane("plane-1", x=0, y=0, z=1200, speed=140.0)
    p.tags.append("pastel:turquoise")
    t0 = time.time()
    last_cake = -10.0
<<<<<<< HEAD
    stop_event = threading.Event()
    command_queue = Queue()
    receiver = threading.Thread(target=receiver_loop, args=(ws, command_queue, stop_event), daemon=True)
    receiver.start()
    try:
        while not stop_event.is_set():
            t = time.time() - t0
            p.step(TICK)
            process_pending_commands(p, ws, command_queue)
            try:
                ws.send(mk_telemetry(p, t))
            except WebSocketConnectionClosedException:
                print("Connection closed"); break
            # simple cake drop every ~8-12s randomly
            if (t - last_cake) > 8.0 and random.random() < 0.02:
                last_cake = t
                try:
                    cake_msg = mk_cake_drop(p)
                    ws.send(cake_msg)
                    print("Sent cake_drop", cake_msg)
                except Exception as e:
                    print("send cake err", e)
            time.sleep(TICK)
    finally:
        stop_event.set()
        ws.close()
        receiver.join(timeout=1.0)
=======
    backoff = 1.0
    max_backoff = 10.0
    should_stop = False

    while not should_stop:
        ws = None
        try:
            print("Connecting to", ws_url)
            ws = create_connection(ws_url)
            print("Connected to", ws_url)
            backoff = 1.0

            while True:
                t = time.time() - t0
                p.step(TICK)
                try:
                    ws.send(mk_telemetry(p, t))
                except WebSocketConnectionClosedException:
                    print("Connection closed while sending telemetry")
                    raise

                # simple cake drop every ~8-12s randomly
                if (t - last_cake) > 8.0 and random.random() < 0.02:
                    last_cake = t
                    cake_msg = json.dumps({
                        "type": "cake_drop",
                        "id": f"cake-{int(t)}",
                        "from": p.id,
                        "pos": [float(p.pos[0]), float(p.pos[1]), float(p.pos[2])],
                        "landing_pos": [float(p.pos[0] + 50), float(p.pos[1] - 20), 0.0],
                        "status": "in_flight"
                    })
                    try:
                        ws.send(cake_msg)
                        print("Sent cake_drop", cake_msg)
                    except WebSocketConnectionClosedException:
                        print("Connection closed while sending cake_drop")
                        raise
                    except Exception as e:
                        print("send cake err", e)

                time.sleep(TICK)

        except KeyboardInterrupt:
            print("Stopping client")
            should_stop = True
        except WebSocketConnectionClosedException:
            print("Lost connection to server")
        except Exception as e:
            print("Connection error:", e)
        finally:
            if ws is not None:
                try:
                    ws.close()
                except Exception:
                    pass

        if should_stop:
            break

        print(f"Reconnecting in {backoff:.1f}s...")
        time.sleep(backoff)
        backoff = min(backoff * 2, max_backoff)

def parse_args():
    parser = argparse.ArgumentParser(
        description=(
            "Minimal simulation client that sends telemetry and occasional "
            "cake_drop messages to a DriftPursuit broker."
        )
    )
    parser.add_argument(
        "--broker-url",
        "-b",
        help=(
            "WebSocket URL of the broker to connect to. Overrides the "
            "SIM_BROKER_URL environment variable."
        ),
    )
    return parser.parse_args()

def get_ws_url(cli_url: Optional[str]) -> str:
    if cli_url:
        return cli_url
    env_url = os.getenv("SIM_BROKER_URL")
    if env_url:
        return env_url
    return DEFAULT_WS_URL
>>>>>>> 8308dbb2

if __name__ == '__main__':
    args = parse_args()
    ws_url = get_ws_url(args.broker_url)
    run(ws_url)<|MERGE_RESOLUTION|>--- conflicted
+++ resolved
@@ -1,24 +1,21 @@
 # python-sim/client.py
 # Minimal simulation client that sends telemetry and occasional cake_drop messages to ws://localhost:8080/ws
-<<<<<<< HEAD
+
+import argparse
+import os
+from typing import Optional
 import json
 import random
 import threading
 import time
 from queue import Empty, Queue
 
-=======
-import argparse
-import os
-from typing import Optional
-import time, json, math, random
+import numpy as np
 from websocket import create_connection, WebSocketConnectionClosedException
->>>>>>> 8308dbb2
-import numpy as np
-from websocket import WebSocketConnectionClosedException, create_connection
 
 DEFAULT_WS_URL = "ws://localhost:8080/ws"
-TICK = 1.0/30.0
+TICK = 1.0 / 30.0
+
 
 class Plane:
     def __init__(self, id, x=0, y=0, z=1000, speed=120.0):
@@ -30,6 +27,7 @@
 
     def step(self, dt):
         self.pos += self.vel * dt
+
 
 def mk_telemetry(plane, t):
     return json.dumps({
@@ -39,15 +37,15 @@
         "pos": [float(plane.pos[0]), float(plane.pos[1]), float(plane.pos[2])],
         "vel": [float(plane.vel[0]), float(plane.vel[1]), float(plane.vel[2])],
         "ori": plane.ori,
-        "tags": plane.tags
+        "tags": plane.tags,
     })
 
-<<<<<<< HEAD
+
 def mk_cake_drop(plane, landing_pos=None, status="in_flight"):
     landing = landing_pos or [float(plane.pos[0] + 50), float(plane.pos[1] - 20), 0.0]
     landing = [float(component) for component in landing]
     return json.dumps({
-        "type":"cake_drop",
+        "type": "cake_drop",
         "id": f"cake-{int(time.time())}",
         "from": plane.id,
         "pos": [float(plane.pos[0]), float(plane.pos[1]), float(plane.pos[2])],
@@ -55,7 +53,9 @@
         "status": status,
     })
 
-def receiver_loop(ws, command_queue, stop_event):
+
+def receiver_loop(ws, command_queue, stop_event: threading.Event):
+    """Background loop to receive messages from broker and enqueue commands."""
     while not stop_event.is_set():
         try:
             raw_msg = ws.recv()
@@ -76,23 +76,22 @@
             print("Receiver loop: invalid JSON", raw_msg)
             continue
 
-        msg_type = msg.get("type")
-        if msg_type == "command":
+        if msg.get("type") == "command":
             command_queue.put(msg)
             print("Receiver loop: queued command", msg)
-        else:
-            print(f"Receiver loop: ignoring unsupported message type '{msg_type}'")
+        # else: ignore other message types
 
     stop_event.set()
 
-def process_pending_commands(plane, ws, command_queue):
+
+def process_pending_commands(plane, ws, command_queue: Queue):
     while True:
         try:
             command = command_queue.get_nowait()
         except Empty:
             break
-
         handle_command(command, plane, ws)
+
 
 def handle_command(command, plane, ws):
     cmd_name = command.get("cmd")
@@ -109,83 +108,53 @@
     else:
         print(f"No handler for command '{cmd_name}', ignoring")
 
-def run():
-    print("Connecting to", WS_URL)
-    try:
-        ws = create_connection(WS_URL)
-    except Exception as e:
-        print("Failed to connect:", e)
-        return
-=======
+
 def run(ws_url: str):
     print("Connecting to", ws_url)
->>>>>>> 8308dbb2
     p = Plane("plane-1", x=0, y=0, z=1200, speed=140.0)
     p.tags.append("pastel:turquoise")
+
     t0 = time.time()
     last_cake = -10.0
-<<<<<<< HEAD
-    stop_event = threading.Event()
-    command_queue = Queue()
-    receiver = threading.Thread(target=receiver_loop, args=(ws, command_queue, stop_event), daemon=True)
-    receiver.start()
-    try:
-        while not stop_event.is_set():
-            t = time.time() - t0
-            p.step(TICK)
-            process_pending_commands(p, ws, command_queue)
-            try:
-                ws.send(mk_telemetry(p, t))
-            except WebSocketConnectionClosedException:
-                print("Connection closed"); break
-            # simple cake drop every ~8-12s randomly
-            if (t - last_cake) > 8.0 and random.random() < 0.02:
-                last_cake = t
-                try:
-                    cake_msg = mk_cake_drop(p)
-                    ws.send(cake_msg)
-                    print("Sent cake_drop", cake_msg)
-                except Exception as e:
-                    print("send cake err", e)
-            time.sleep(TICK)
-    finally:
-        stop_event.set()
-        ws.close()
-        receiver.join(timeout=1.0)
-=======
     backoff = 1.0
     max_backoff = 10.0
     should_stop = False
 
     while not should_stop:
         ws = None
+        stop_event = threading.Event()
+        command_queue: Queue = Queue()
+        receiver: Optional[threading.Thread] = None
+
         try:
             print("Connecting to", ws_url)
             ws = create_connection(ws_url)
             print("Connected to", ws_url)
             backoff = 1.0
 
-            while True:
+            # Start background receiver
+            receiver = threading.Thread(target=receiver_loop, args=(ws, command_queue, stop_event), daemon=True)
+            receiver.start()
+
+            while not stop_event.is_set():
                 t = time.time() - t0
                 p.step(TICK)
+
+                # Handle incoming commands from broker
+                process_pending_commands(p, ws, command_queue)
+
+                # Send telemetry
                 try:
                     ws.send(mk_telemetry(p, t))
                 except WebSocketConnectionClosedException:
                     print("Connection closed while sending telemetry")
                     raise
 
-                # simple cake drop every ~8-12s randomly
+                # Occasional cake drop
                 if (t - last_cake) > 8.0 and random.random() < 0.02:
                     last_cake = t
-                    cake_msg = json.dumps({
-                        "type": "cake_drop",
-                        "id": f"cake-{int(t)}",
-                        "from": p.id,
-                        "pos": [float(p.pos[0]), float(p.pos[1]), float(p.pos[2])],
-                        "landing_pos": [float(p.pos[0] + 50), float(p.pos[1] - 20), 0.0],
-                        "status": "in_flight"
-                    })
                     try:
+                        cake_msg = mk_cake_drop(p)
                         ws.send(cake_msg)
                         print("Sent cake_drop", cake_msg)
                     except WebSocketConnectionClosedException:
@@ -204,11 +173,15 @@
         except Exception as e:
             print("Connection error:", e)
         finally:
+            # Signal receiver to stop and close socket
+            stop_event.set()
             if ws is not None:
                 try:
                     ws.close()
                 except Exception:
                     pass
+            if receiver is not None:
+                receiver.join(timeout=1.0)
 
         if should_stop:
             break
@@ -216,6 +189,7 @@
         print(f"Reconnecting in {backoff:.1f}s...")
         time.sleep(backoff)
         backoff = min(backoff * 2, max_backoff)
+
 
 def parse_args():
     parser = argparse.ArgumentParser(
@@ -234,6 +208,7 @@
     )
     return parser.parse_args()
 
+
 def get_ws_url(cli_url: Optional[str]) -> str:
     if cli_url:
         return cli_url
@@ -241,7 +216,7 @@
     if env_url:
         return env_url
     return DEFAULT_WS_URL
->>>>>>> 8308dbb2
+
 
 if __name__ == '__main__':
     args = parse_args()
