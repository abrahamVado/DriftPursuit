--- conflicted
+++ resolved
@@ -4,16 +4,16 @@
 
 const PLANE_STALE_TIMEOUT_MS = 5000;
 const MOVEMENT_KEY_CODES = new Set([
-  'KeyW', 'KeyA', 'KeyS', 'KeyD', // planar translation
-  'KeyR', 'KeyF',                 // altitude adjustments
-  'Space', 'ShiftLeft', 'ShiftRight', // optional vertical control keys
-  'KeyQ', 'KeyE',                 // yaw
-  'ArrowUp', 'ArrowDown',         // pitch
-  'ArrowLeft', 'ArrowRight'       // roll
+  'KeyW','KeyA','KeyS','KeyD',      // planar translation
+  'KeyR','KeyF',                    // altitude adjustments
+  'Space','ShiftLeft','ShiftRight', // optional vertical control keys
+  'KeyQ','KeyE',                    // yaw
+  'ArrowUp','ArrowDown',            // pitch
+  'ArrowLeft','ArrowRight'          // roll
 ]);
-const TRANSLATION_SPEED = 80; // units per second (scene coordinates)
+const TRANSLATION_SPEED = 80; // units/sec (scene coords)
 const ALTITUDE_SPEED = 60;
-const ROTATION_SPEED = Math.PI / 3; // radians per second
+const ROTATION_SPEED = Math.PI / 3; // rad/sec
 const MIN_ALTITUDE = 0;
 const MAX_ALTITUDE = 400;
 const MAX_DISTANCE = 1000;
@@ -25,27 +25,28 @@
 const planeLastSeen = new Map(); // id -> timestamp
 let currentFollowId = null;
 let cakes = {};
-<<<<<<< HEAD
+
+// ----- Aircraft model (optional GLTF) -----
 const MODEL_PATH = 'assets/models/high_fidelity_aircraft.gltf';
 let gltfLoader = null;
 let aircraftLoadError = false;
 try {
-  if (typeof THREE !== 'undefined' && typeof THREE.GLTFLoader === 'function'){
+  if (typeof THREE !== 'undefined' && typeof THREE.GLTFLoader === 'function') {
     gltfLoader = new THREE.GLTFLoader();
   } else {
-    console.warn('GLTFLoader helper unavailable; falling back to primitive aircraft mesh.');
+    console.warn('GLTFLoader not found; will use fallback mesh.');
     aircraftLoadError = true;
   }
-} catch (err){
-  console.warn('Failed to initialize GLTFLoader; using fallback mesh.', err);
+} catch (err) {
+  console.warn('Failed to init GLTFLoader; using fallback mesh.', err);
   aircraftLoadError = true;
 }
 let aircraftTemplate = null;
 let aircraftLoadPromise = null;
 const pendingTelemetry = [];
 const planeResources = new Map();
-=======
-
+
+// ----- Manual control / HUD state -----
 const pressedKeys = new Set();
 let manualControlEnabled = false;
 let manualMovementActive = false;
@@ -57,7 +58,6 @@
 window.addEventListener('keydown', handleKeyDown);
 window.addEventListener('keyup', handleKeyUp);
 
->>>>>>> 5d1b7cbb
 initThree();
 if (gltfLoader) beginAircraftLoad();
 
@@ -88,8 +88,9 @@
       planeMeshes.set(id, mesh);
       planeResources.set(id, { geometries, materials, textures });
       scene.add(mesh);
-      if (!currentFollowId) currentFollowId = id; // follow first seen plane by default
-    }
+      if (!currentFollowId) currentFollowId = id; // follow first seen plane
+    }
+
     const targetPosition = new THREE.Vector3(p[0]/2, p[1]/2, p[2]/50);
 
     // optional orientation: [yaw, pitch, roll]
@@ -130,13 +131,9 @@
 function beginAircraftLoad(){
   if (!gltfLoader){
     aircraftLoadError = true;
-    if (pendingTelemetry.length){
-      const queued = pendingTelemetry.splice(0, pendingTelemetry.length);
-      queued.forEach((queuedMsg) => handleMsg(queuedMsg));
-    }
+    flushPendingTelemetry();
     return null;
   }
-
   if (aircraftTemplate || aircraftLoadPromise || aircraftLoadError) return aircraftLoadPromise;
 
   aircraftLoadPromise = new Promise((resolve, reject) => {
@@ -149,33 +146,30 @@
         }
       });
       resolve(aircraftTemplate);
-    }, undefined, (err) => {
-      reject(err);
-    });
+    }, undefined, (err) => reject(err));
   });
 
   aircraftLoadPromise.then(() => {
-    if (pendingTelemetry.length){
-      const queued = pendingTelemetry.splice(0, pendingTelemetry.length);
-      queued.forEach((queuedMsg) => handleMsg(queuedMsg));
-    }
+    flushPendingTelemetry();
   }).catch((err) => {
     aircraftLoadError = true;
     console.error('Failed to load aircraft model', err);
-    if (pendingTelemetry.length){
-      const queued = pendingTelemetry.splice(0, pendingTelemetry.length);
-      queued.forEach((queuedMsg) => handleMsg(queuedMsg));
-    }
+    flushPendingTelemetry();
   });
 
   return aircraftLoadPromise;
+}
+
+function flushPendingTelemetry(){
+  if (!pendingTelemetry.length) return;
+  const queued = pendingTelemetry.splice(0, pendingTelemetry.length);
+  queued.forEach((queuedMsg) => handleMsg(queuedMsg));
 }
 
 function createAircraftInstance(){
   if (!aircraftTemplate){
     return createFallbackInstance();
   }
-
   const clone = aircraftTemplate.clone(true);
   const geometries = [];
   const materials = [];
@@ -219,7 +213,6 @@
 
   clone.scale.set(0.25, 0.25, 0.25);
   clone.name = 'AircraftInstance';
-
   return { object: clone, geometries, materials, textures };
 }
 
@@ -238,26 +231,17 @@
   const resources = planeResources.get(id);
   if (resources){
     if (Array.isArray(resources.geometries)){
-      resources.geometries.forEach((geom) => {
-        if (geom && geom.dispose){ geom.dispose(); }
+      resources.geometries.forEach((g) => g?.dispose && g.dispose());
+    }
+    if (Array.isArray(resources.materials)){
+      resources.materials.forEach((m) => {
+        if (!m) return;
+        if (Array.isArray(m)) m.forEach((mm)=>mm?.dispose && mm.dispose());
+        else if (m.dispose) m.dispose();
       });
     }
-    if (Array.isArray(resources.materials)){
-      resources.materials.forEach((mat) => {
-        if (!mat) return;
-        if (Array.isArray(mat)){
-          mat.forEach((inner) => inner && inner.dispose && inner.dispose());
-        } else if (mat.dispose){
-          mat.dispose();
-        }
-      });
-    }
     if (Array.isArray(resources.textures)){
-      resources.textures.forEach((tex) => {
-        if (tex && typeof tex.dispose === 'function'){
-          tex.dispose();
-        }
-      });
+      resources.textures.forEach((t) => t?.dispose && t.dispose());
     }
   }
   planeResources.delete(id);
@@ -265,26 +249,18 @@
 
 function captureMaterialTextures(material, textures){
   if (!material) return;
-  const textureKeys = [
-    'map',
-    'normalMap',
-    'metalnessMap',
-    'roughnessMap',
-    'aoMap',
-    'emissiveMap',
-    'alphaMap',
-    'envMap'
-  ];
-  textureKeys.forEach((key) => {
+  const keys = ['map','normalMap','metalnessMap','roughnessMap','aoMap','emissiveMap','alphaMap','envMap'];
+  keys.forEach((key) => {
     const tex = material[key];
     if (tex){
-      const clonedTexture = (typeof tex.clone === 'function') ? tex.clone() : tex;
-      material[key] = clonedTexture;
-      textures.push(clonedTexture);
+      const cloned = (typeof tex.clone === 'function') ? tex.clone() : tex;
+      material[key] = cloned;
+      textures.push(cloned);
     }
   });
 }
 
+// ---- Three.js init & loop ----
 function initThree(){
   scene = new THREE.Scene();
   scene.background = new THREE.Color(0xeef3ff);
@@ -311,11 +287,10 @@
 }
 
 function onWindowResize(){
-  const width = window.innerWidth;
-  const height = window.innerHeight;
-  camera.aspect = width / height;
+  const w = window.innerWidth, h = window.innerHeight;
+  camera.aspect = w / h;
   camera.updateProjectionMatrix();
-  renderer.setSize(width, height);
+  renderer.setSize(w, h);
 }
 
 function animate(now){
@@ -332,15 +307,11 @@
   for (const [id, last] of planeLastSeen.entries()){
     if ((now - last) > PLANE_STALE_TIMEOUT_MS){
       const mesh = planeMeshes.get(id);
-      if (mesh){
-        scene.remove(mesh);
-      }
+      if (mesh) scene.remove(mesh);
       disposePlaneResources(id);
       planeMeshes.delete(id);
       planeLastSeen.delete(id);
-      if (currentFollowId === id){
-        currentFollowId = null;
-      }
+      if (currentFollowId === id) currentFollowId = null;
     }
   }
 
@@ -359,6 +330,7 @@
   camera.lookAt(mesh.position);
 }
 
+// ---- Manual control (viewer-side only; sim is still source of truth when telemetry is applied) ----
 function handleKeyDown(event){
   const { code } = event;
 
@@ -374,7 +346,7 @@
 
   if (!MOVEMENT_KEY_CODES.has(code)) return;
 
-  if (['ArrowUp', 'ArrowDown', 'ArrowLeft', 'ArrowRight', 'Space'].includes(code)){
+  if (['ArrowUp','ArrowDown','ArrowLeft','ArrowRight','Space'].includes(code)){
     event.preventDefault();
   }
 
@@ -384,7 +356,6 @@
 
 function handleKeyUp(event){
   const { code } = event;
-
   if (!MOVEMENT_KEY_CODES.has(code)) return;
 
   pressedKeys.delete(code);
@@ -414,37 +385,35 @@
 
   if (!mesh || !movementActive) return;
 
-  const appliedDelta = Number.isFinite(delta) ? Math.max(delta, 0) : 0;
-  const position = mesh.position;
+  const d = Number.isFinite(delta) ? Math.max(delta, 0) : 0;
+  const pos = mesh.position;
   let moved = false;
 
-  if (pressedKeys.has('KeyW')){ position.y += TRANSLATION_SPEED * appliedDelta; moved = true; }
-  if (pressedKeys.has('KeyS')){ position.y -= TRANSLATION_SPEED * appliedDelta; moved = true; }
-  if (pressedKeys.has('KeyA')){ position.x -= TRANSLATION_SPEED * appliedDelta; moved = true; }
-  if (pressedKeys.has('KeyD')){ position.x += TRANSLATION_SPEED * appliedDelta; moved = true; }
-  if (pressedKeys.has('KeyR') || pressedKeys.has('Space')){ position.z += ALTITUDE_SPEED * appliedDelta; moved = true; }
-  if (pressedKeys.has('KeyF') || pressedKeys.has('ShiftLeft') || pressedKeys.has('ShiftRight')){ position.z -= ALTITUDE_SPEED * appliedDelta; moved = true; }
-
-  position.x = clamp(position.x, -MAX_DISTANCE, MAX_DISTANCE);
-  position.y = clamp(position.y, -MAX_DISTANCE, MAX_DISTANCE);
-  position.z = clamp(position.z, MIN_ALTITUDE, MAX_ALTITUDE);
-
-  const rotation = mesh.rotation;
+  if (pressedKeys.has('KeyW')){ pos.y += TRANSLATION_SPEED * d; moved = true; }
+  if (pressedKeys.has('KeyS')){ pos.y -= TRANSLATION_SPEED * d; moved = true; }
+  if (pressedKeys.has('KeyA')){ pos.x -= TRANSLATION_SPEED * d; moved = true; }
+  if (pressedKeys.has('KeyD')){ pos.x += TRANSLATION_SPEED * d; moved = true; }
+  if (pressedKeys.has('KeyR') || pressedKeys.has('Space')){ pos.z += ALTITUDE_SPEED * d; moved = true; }
+  if (pressedKeys.has('KeyF') || pressedKeys.has('ShiftLeft') || pressedKeys.has('ShiftRight')){ pos.z -= ALTITUDE_SPEED * d; moved = true; }
+
+  pos.x = clamp(pos.x, -MAX_DISTANCE, MAX_DISTANCE);
+  pos.y = clamp(pos.y, -MAX_DISTANCE, MAX_DISTANCE);
+  pos.z = clamp(pos.z, MIN_ALTITUDE, MAX_ALTITUDE);
+
+  const rot = mesh.rotation;
   let rotated = false;
 
-  if (pressedKeys.has('KeyQ')){ rotation.z += ROTATION_SPEED * appliedDelta; rotated = true; }
-  if (pressedKeys.has('KeyE')){ rotation.z -= ROTATION_SPEED * appliedDelta; rotated = true; }
-  if (pressedKeys.has('ArrowUp')){ rotation.y += ROTATION_SPEED * appliedDelta; rotated = true; }
-  if (pressedKeys.has('ArrowDown')){ rotation.y -= ROTATION_SPEED * appliedDelta; rotated = true; }
-  if (pressedKeys.has('ArrowLeft')){ rotation.x += ROTATION_SPEED * appliedDelta; rotated = true; }
-  if (pressedKeys.has('ArrowRight')){ rotation.x -= ROTATION_SPEED * appliedDelta; rotated = true; }
-
-  rotation.x = clamp(rotation.x, -MAX_ROLL, MAX_ROLL);
-  rotation.y = clamp(rotation.y, -MAX_PITCH, MAX_PITCH);
-
-  if (moved || rotated){
-    updateCameraTarget(mesh);
-  }
+  if (pressedKeys.has('KeyQ')){ rot.z += ROTATION_SPEED * d; rotated = true; }
+  if (pressedKeys.has('KeyE')){ rot.z -= ROTATION_SPEED * d; rotated = true; }
+  if (pressedKeys.has('ArrowUp')){ rot.y += ROTATION_SPEED * d; rotated = true; }
+  if (pressedKeys.has('ArrowDown')){ rot.y -= ROTATION_SPEED * d; rotated = true; }
+  if (pressedKeys.has('ArrowLeft')){ rot.x += ROTATION_SPEED * d; rotated = true; }
+  if (pressedKeys.has('ArrowRight')){ rot.x -= ROTATION_SPEED * d; rotated = true; }
+
+  rot.x = clamp(rot.x, -MAX_ROLL, MAX_ROLL);
+  rot.y = clamp(rot.y, -MAX_PITCH, MAX_PITCH);
+
+  if (moved || rotated) updateCameraTarget(mesh);
 }
 
 function clamp(value, min, max){
