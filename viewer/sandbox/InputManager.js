--- conflicted
+++ resolved
@@ -1,172 +1,218 @@
+// InputManager.js
+// Three.js r150+
+// Unified controls: mouse aim (yaw/pitch), roll (A/D), throttle (wheel or W/S), airbrake (Space)
+
 const THREE = (typeof window !== 'undefined' ? window.THREE : globalThis?.THREE) ?? null;
 if (!THREE) throw new Error('Sandbox InputManager requires THREE to be loaded globally');
 
-const KEY_BINDINGS = {
+const DEFAULT_KEY_BINDINGS = {
   rollLeft: ['KeyA'],
   rollRight: ['KeyD'],
-<<<<<<< HEAD
   pitchUp: ['KeyW'],
   pitchDown: ['KeyS'],
-=======
-  throttleUp: ['KeyW'],
-  throttleDown: ['KeyS'],
->>>>>>> 98c9ef66
   brake: ['Space'],
 };
 
 const DEADZONE = 0.06;
 
-function applyDigitalAxis(positiveKeys, negativeKeys, activeKeys){
+function applyDigitalAxis(positiveKeys, negativeKeys, activeKeys) {
   let value = 0;
-  for (const key of positiveKeys){
-    if (activeKeys.has(key)){
-      value += 1;
-      break;
-    }
-  }
-  for (const key of negativeKeys){
-    if (activeKeys.has(key)){
-      value -= 1;
-      break;
+  if (positiveKeys) {
+    for (const key of positiveKeys) {
+      if (activeKeys.has(key)) { value += 1; break; }
+    }
+  }
+  if (negativeKeys) {
+    for (const key of negativeKeys) {
+      if (activeKeys.has(key)) { value -= 1; break; }
     }
   }
   return value;
 }
 
-function applyDeadzone(value){
+function applyDeadzone(value) {
   if (!Number.isFinite(value)) return 0;
-  return Math.abs(value) < DEADZONE ? 0 : Math.max(-1, Math.min(1, value));
+  const v = Math.max(-1, Math.min(1, value));
+  return Math.abs(v) < DEADZONE ? 0 : v;
 }
 
+/**
+ * Options:
+ * - element: event target (default window)
+ * - useMouseWheelThrottle: boolean (default true). If true, scroll wheel adds throttle impulses.
+ * - useKeyboardThrottle: boolean (default true). If true, W/S (or custom bindings) adjust throttle each frame.
+ * - useKeyboardPitch: boolean (default false). If true, W/S (or custom bindings) also affect pitch.
+ *   NOTE: If both useKeyboardThrottle and useKeyboardPitch are true, W/S will contribute to BOTH (common in arcade modes).
+ * - pointerSmoothing: number (1/s) for exponential smoothing of pointer (default 9)
+ * - pointerSensitivity: { yaw, pitch } multipliers
+ * - rollAssist: mixes mouse X into roll (default 0.55)
+ * - keyBindings: override any of DEFAULT_KEY_BINDINGS
+ */
 export class InputManager {
-  constructor({ element = window } = {}){
+  constructor({
+    element = window,
+    useMouseWheelThrottle = true,
+    useKeyboardThrottle = true,
+    useKeyboardPitch = false,
+    pointerSmoothing = 9,
+    pointerSensitivity = { yaw: 0.9, pitch: 0.8 },
+    rollAssist = 0.55,
+    keyBindings = {},
+  } = {}) {
+    this.element = element;
+
+    this.keyBindings = {
+      ...DEFAULT_KEY_BINDINGS,
+      ...keyBindings,
+    };
+
+    this.useMouseWheelThrottle = !!useMouseWheelThrottle;
+    this.useKeyboardThrottle = !!useKeyboardThrottle;
+    this.useKeyboardPitch = !!useKeyboardPitch;
+
     this.activeKeys = new Set();
-    this.roll = 0;
-    this.yaw = 0;
     this.brake = false;
-    this.pointer = { x: 0, y: 0 };
-    this.pointerTarget = { x: 0, y: 0 };
-    this.pointerSmoothing = 9;
-    this.pointerSensitivity = { yaw: 0.9, pitch: 0.8 };
-<<<<<<< HEAD
-    this.rollAssist = 0.55;
+
+    // analog-ish state
+    this.pointer = { x: 0, y: 0 };          // smoothed cursor in [-1..1]
+    this.pointerTarget = { x: 0, y: 0 };    // immediate cursor sample
+    this.pointerSmoothing = pointerSmoothing;
+    this.pointerSensitivity = { yaw: pointerSensitivity.yaw ?? 0.9, pitch: pointerSensitivity.pitch ?? 0.8 };
+
+    // mix mouse X into roll a bit (feels good for arcade)
+    this.rollAssist = rollAssist;
+
+    // throttle impulses (mouse wheel adds bursts)
     this.throttleImpulse = 0;
-=======
->>>>>>> 98c9ef66
+
+    // bind handlers
     this._onKeyDown = this.handleKeyDown.bind(this);
     this._onKeyUp = this.handleKeyUp.bind(this);
     this._onPointerMove = this.handlePointerMove.bind(this);
     this._onPointerLeave = this.handlePointerLeave.bind(this);
-<<<<<<< HEAD
     this._onWheel = this.handleWheel.bind(this);
-=======
->>>>>>> 98c9ef66
+
+    // listeners
     element.addEventListener('keydown', this._onKeyDown);
     element.addEventListener('keyup', this._onKeyUp);
     element.addEventListener('pointermove', this._onPointerMove);
     element.addEventListener('pointerleave', this._onPointerLeave);
-<<<<<<< HEAD
-    element.addEventListener('wheel', this._onWheel, { passive: false });
-=======
->>>>>>> 98c9ef66
-    this.element = element;
-  }
-
-  dispose(){
+    if (this.useMouseWheelThrottle) {
+      element.addEventListener('wheel', this._onWheel, { passive: false });
+    }
+  }
+
+  dispose() {
     if (!this.element) return;
     this.element.removeEventListener('keydown', this._onKeyDown);
     this.element.removeEventListener('keyup', this._onKeyUp);
     this.element.removeEventListener('pointermove', this._onPointerMove);
     this.element.removeEventListener('pointerleave', this._onPointerLeave);
-<<<<<<< HEAD
-    this.element.removeEventListener('wheel', this._onWheel);
-=======
->>>>>>> 98c9ef66
+    if (this.useMouseWheelThrottle) {
+      this.element.removeEventListener('wheel', this._onWheel);
+    }
     this.element = null;
   }
 
-  handleKeyDown(event){
+  handleKeyDown(event) {
     this.activeKeys.add(event.code);
-    const preventDefault = ['ArrowUp','ArrowDown','ArrowLeft','ArrowRight','Space'].includes(event.code);
-    if (preventDefault){
-      event.preventDefault();
-    }
-  }
-
-  handleKeyUp(event){
+    const preventDefault = ['ArrowUp', 'ArrowDown', 'ArrowLeft', 'ArrowRight', 'Space'].includes(event.code);
+    if (preventDefault) event.preventDefault();
+  }
+
+  handleKeyUp(event) {
     this.activeKeys.delete(event.code);
-    const preventDefault = ['ArrowUp','ArrowDown','ArrowLeft','ArrowRight','Space'].includes(event.code);
-    if (preventDefault){
-      event.preventDefault();
-    }
-  }
-
-  handlePointerMove(event){
+    const preventDefault = ['ArrowUp', 'ArrowDown', 'ArrowLeft', 'ArrowRight', 'Space'].includes(event.code);
+    if (preventDefault) event.preventDefault();
+  }
+
+  handlePointerMove(event) {
     const rect = this.element === window
       ? { left: 0, top: 0, width: window.innerWidth, height: window.innerHeight }
       : this.element.getBoundingClientRect();
+
     const width = Math.max(1, rect.width);
     const height = Math.max(1, rect.height);
+
     const nx = ((event.clientX - rect.left) / width - 0.5) * 2;
     const ny = (0.5 - (event.clientY - rect.top) / height) * 2;
+
     this.pointerTarget.x = THREE.MathUtils.clamp(nx, -1.2, 1.2);
     this.pointerTarget.y = THREE.MathUtils.clamp(ny, -1.2, 1.2);
   }
 
-  handlePointerLeave(){
+  handlePointerLeave() {
     this.pointerTarget.x = 0;
     this.pointerTarget.y = 0;
   }
 
-<<<<<<< HEAD
-  handleWheel(event){
-    if (event.ctrlKey) return;
+  handleWheel(event) {
+    if (!this.useMouseWheelThrottle) return;
+    if (event.ctrlKey) return; // let browser zoom when ctrl is held
     event.preventDefault();
+    // Scroll up => increase throttle (negative deltaY means wheel up)
     const delta = THREE.MathUtils.clamp(-event.deltaY * 0.05, -12, 12);
     this.throttleImpulse += delta;
   }
 
-=======
->>>>>>> 98c9ef66
-  readState(dt = 0){
-    const pointerBlend = dt > 0 ? 1 - Math.exp(-this.pointerSmoothing * dt) : 1;
-    this.pointer.x += (this.pointerTarget.x - this.pointer.x) * pointerBlend;
-    this.pointer.y += (this.pointerTarget.y - this.pointer.y) * pointerBlend;
-
-<<<<<<< HEAD
-    const rollDigital = applyDeadzone(applyDigitalAxis(KEY_BINDINGS.rollRight, KEY_BINDINGS.rollLeft, this.activeKeys));
-    const pitchDigital = applyDeadzone(applyDigitalAxis(KEY_BINDINGS.pitchUp, KEY_BINDINGS.pitchDown, this.activeKeys));
-    const throttleAdjust = this.throttleImpulse;
+  readState(dt = 0) {
+    // Smooth the pointer
+    const blend = dt > 0 ? 1 - Math.exp(-this.pointerSmoothing * dt) : 1;
+    this.pointer.x += (this.pointerTarget.x - this.pointer.x) * blend;
+    this.pointer.y += (this.pointerTarget.y - this.pointer.y) * blend;
+
+    // --- Digital axes ---
+    const rollDigital = applyDeadzone(applyDigitalAxis(this.keyBindings.rollRight, this.keyBindings.rollLeft, this.activeKeys));
+
+    // Optional keyboard pitch (e.g., W/S also pitch in addition to mouse)
+    const pitchDigital = this.useKeyboardPitch
+      ? applyDeadzone(applyDigitalAxis(this.keyBindings.pitchUp, this.keyBindings.pitchDown, this.activeKeys))
+      : 0;
+
+    // Keyboard throttle (continuous while held)
+    const throttleDigital = this.useKeyboardThrottle
+      ? applyDigitalAxis(this.keyBindings.throttleUp, this.keyBindings.throttleDown, this.activeKeys)
+      : 0;
+
+    // Consume mouse-wheel throttle impulses (burst per wheel event)
+    const throttleImpulse = this.throttleImpulse;
     this.throttleImpulse = 0;
-    const brake = KEY_BINDINGS.brake.some((key) => this.activeKeys.has(key));
-
+
+    const brake = (this.keyBindings.brake || []).some((key) => this.activeKeys.has(key));
+
+    // --- Analog (pointer) contributions ---
     const yaw = applyDeadzone(this.pointer.x * this.pointerSensitivity.yaw);
-    const pitch = applyDeadzone(this.pointer.y * this.pointerSensitivity.pitch + pitchDigital);
+    const pitchFromMouse = this.pointer.y * this.pointerSensitivity.pitch;
+
+    const pitch = applyDeadzone(pitchFromMouse + pitchDigital);
     const roll = applyDeadzone(this.pointer.x * this.rollAssist + rollDigital);
-=======
-    const roll = applyDeadzone(applyDigitalAxis(KEY_BINDINGS.rollRight, KEY_BINDINGS.rollLeft, this.activeKeys));
-    const throttleAdjust = applyDigitalAxis(KEY_BINDINGS.throttleUp, KEY_BINDINGS.throttleDown, this.activeKeys);
-    const brake = KEY_BINDINGS.brake.some((key) => this.activeKeys.has(key));
-
-    const yaw = applyDeadzone(this.pointer.x * this.pointerSensitivity.yaw);
-    const pitch = applyDeadzone(this.pointer.y * this.pointerSensitivity.pitch);
->>>>>>> 98c9ef66
+
+    // Throttle adjust combines continuous digital + bursty wheel
+    const throttleAdjust = throttleDigital + throttleImpulse;
 
     return { pitch, roll, yaw, throttleAdjust, brake };
   }
 }
 
-export function describeControls(){
-  return [
-    { label: 'Aim', detail: 'Move mouse to steer nose' },
-<<<<<<< HEAD
-    { label: 'Pitch', detail: 'Hold W to climb · S to descend' },
+export function describeControls({ useMouseWheelThrottle = true, useKeyboardThrottle = true, useKeyboardPitch = false } = {}) {
+  const lines = [
+    { label: 'Aim', detail: 'Move mouse to steer nose (yaw/pitch)' },
     { label: 'Roll', detail: 'A banks left · D banks right' },
-    { label: 'Throttle', detail: 'Scroll mouse wheel' },
-=======
-    { label: 'Roll', detail: 'A banks left · D banks right' },
-    { label: 'Throttle', detail: 'Hold W to accelerate · S to decelerate' },
->>>>>>> 98c9ef66
-    { label: 'Brake', detail: 'Space for airbrake' },
   ];
+
+  if (useKeyboardPitch) {
+    lines.push({ label: 'Pitch (keys)', detail: 'W climbs · S descends' });
+  }
+
+  if (useMouseWheelThrottle) {
+    lines.push({ label: 'Throttle', detail: 'Mouse wheel to adjust thrust' });
+  }
+
+  if (useKeyboardThrottle) {
+    lines.push({ label: 'Throttle (keys)', detail: 'Hold W to accelerate · S to decelerate' });
+  }
+
+  lines.push({ label: 'Brake', detail: 'Space for airbrake' });
+
+  return lines;
 }