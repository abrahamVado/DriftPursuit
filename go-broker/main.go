package main

import (
	"encoding/json"
	"errors"
	"flag"
	"fmt"
	"log"
	"net"
	"net/http"
	"net/url"
	"os"
	"path/filepath"
	"runtime"
	"strconv"
	"strings"
	"sync"
	"time"

	"github.com/gorilla/websocket"
)

const defaultMaxPayloadBytes int64 = 1 << 20 // 1 MiB

// Will be configured in main() after parsing flags/env.
var upgrader = websocket.Upgrader{}

const (
	writeWait          = 10 * time.Second      // write deadline for outgoing frames
	pongWaitMultiplier = 2                      // read deadline = pingInterval * multiplier
)

var pingInterval = 30 * time.Second // can be overridden by --ping-interval

// Always allow localhost for dev convenience.
var localHosts = map[string]struct{}{
	"127.0.0.1": {},
	"localhost": {},
	"::1":       {},
}

type Client struct {
	conn *websocket.Conn
	send chan []byte
	id   string
}

type Broker struct {
<<<<<<< HEAD
	clients        map[*Client]bool
	lock           sync.Mutex
	stats          BrokerStats
	maxClients     int
	pendingClients int
}

func NewBroker(maxClients int) *Broker {
	return &Broker{
		clients:    make(map[*Client]bool),
		maxClients: maxClients,
	}
=======
	clients         map[*Client]bool
	lock            sync.Mutex
	stats           BrokerStats
	maxPayloadBytes int64
}

func NewBroker(maxPayloadBytes int64) *Broker {
	if maxPayloadBytes <= 0 {
		maxPayloadBytes = defaultMaxPayloadBytes
	}
	return &Broker{clients: make(map[*Client]bool), maxPayloadBytes: maxPayloadBytes}
>>>>>>> 4bb95c8f
}

type BrokerStats struct {
	Broadcasts int `json:"broadcasts"`
	Clients    int `json:"clients"`
}

type statsProvider interface {
	Stats() BrokerStats
}

func intFromEnv(key string, fallback int) int {
	raw := os.Getenv(key)
	if raw == "" {
		return fallback
	}
	value, err := strconv.Atoi(raw)
	if err != nil || value < 0 {
		log.Printf("invalid %s value %q: %v; falling back to %d", key, raw, err, fallback)
		return fallback
	}
	return value
}

func (b *Broker) deregisterClient(client *Client) {
	b.lock.Lock()
	if _, exists := b.clients[client]; exists {
		delete(b.clients, client)
		close(client.send)
		if b.stats.Clients > 0 {
			b.stats.Clients--
		}
	}
	b.lock.Unlock()
}

func (b *Broker) broadcast(msg []byte) {
	b.lock.Lock()
	b.stats.Broadcasts++
	defer b.lock.Unlock()
	for c := range b.clients {
		select {
		case c.send <- msg:
		default:
			close(c.send)
			delete(b.clients, c)
			if b.stats.Clients > 0 {
				b.stats.Clients--
			}
		}
	}
}

func (b *Broker) Stats() BrokerStats {
	b.lock.Lock()
	defer b.lock.Unlock()
	return b.stats
}

// --- Origin allowlist helpers ---

func parseAllowedOrigins(raw string) []string {
	parts := strings.Split(raw, ",")
	origins := make([]string, 0, len(parts))
	for _, part := range parts {
		origin := strings.TrimSpace(part)
		if origin == "" {
			continue
		}
		origins = append(origins, origin)
	}
	return origins
}

func buildOriginChecker(allowlist []string) func(*http.Request) bool {
	allowed := make(map[string]struct{}, len(allowlist))
	for _, origin := range allowlist {
		u, err := url.Parse(origin)
		if err != nil || u.Scheme == "" || u.Host == "" {
			log.Printf("ignoring invalid allowed origin %q: %v", origin, err)
			continue
		}
		key := strings.ToLower(u.Scheme + "://" + u.Host)
		allowed[key] = struct{}{}
	}

	return func(r *http.Request) bool {
		originHeader := r.Header.Get("Origin")
		if originHeader == "" {
			// No Origin usually means non-browser client; reject by default.
			return false
		}

		originURL, err := url.Parse(originHeader)
		if err != nil || originURL.Host == "" {
			log.Printf("rejecting request with invalid origin %q: %v", originHeader, err)
			return false
		}

		// Always allow localhost for dev workflows.
		if _, ok := localHosts[originURL.Hostname()]; ok {
			return true
		}

		key := strings.ToLower(originURL.Scheme + "://" + originURL.Host)
		if _, ok := allowed[key]; ok {
			return true
		}

		log.Printf("rejecting request from disallowed origin %q", originHeader)
		return false
	}
}

// --- WS handler ---

type inboundEnvelope struct {
	Type string `json:"type"`
	ID   string `json:"id"`
}

func (b *Broker) serveWS(w http.ResponseWriter, r *http.Request) {
	if b.maxClients > 0 {
		b.lock.Lock()
		if len(b.clients)+b.pendingClients >= b.maxClients {
			b.lock.Unlock()
			log.Printf("refusing websocket connection from %s: client limit %d reached", r.RemoteAddr, b.maxClients)
			http.Error(w, "service unavailable: client limit reached", http.StatusServiceUnavailable)
			return
		}
		b.pendingClients++
		b.lock.Unlock()
	}

	conn, err := upgrader.Upgrade(w, r, nil)
	if err != nil {
		if b.maxClients > 0 {
			b.lock.Lock()
			if b.pendingClients > 0 {
				b.pendingClients--
			}
			b.lock.Unlock()
		}
		log.Println("upgrade:", err)
		return
	}
	client := &Client{conn: conn, send: make(chan []byte, 256), id: r.RemoteAddr}

	// Enforce payload limit (read side)
	if b.maxPayloadBytes > 0 {
		client.conn.SetReadLimit(b.maxPayloadBytes)
	}

	// Keepalive: read deadline & pong handler
	waitDuration := time.Duration(pongWaitMultiplier) * pingInterval
	if err := client.conn.SetReadDeadline(time.Now().Add(waitDuration)); err != nil {
		log.Printf("set initial read deadline for %s: %v", client.id, err)
		_ = client.conn.Close()
		return
	}
	client.conn.SetPongHandler(func(string) error {
		return client.conn.SetReadDeadline(time.Now().Add(waitDuration))
	})

	b.lock.Lock()
	if b.maxClients > 0 {
		if b.pendingClients > 0 {
			b.pendingClients--
		}
	}
	b.clients[client] = true
	b.stats.Clients++
	b.lock.Unlock()

	// reader
	go func() {
		defer func() {
			b.deregisterClient(client)
			_ = client.conn.Close()
		}()
		for {
			messageType, msg, err := client.conn.ReadMessage()
			if err != nil {
				// Differentiate a few common cases for logging clarity
				if ne, ok := err.(net.Error); ok && ne.Timeout() {
					log.Printf("read deadline exceeded for %s: %v", client.id, err)
				} else if websocket.IsCloseError(err, websocket.CloseMessageTooBig) || errors.Is(err, websocket.ErrReadLimit) {
					log.Printf("closing connection %s due to oversized payload: %v", client.id, err)
				} else if websocket.IsUnexpectedCloseError(err, websocket.CloseGoingAway, websocket.CloseNormalClosure) {
					log.Printf("unexpected close for %s: %v", client.id, err)
				} else {
					log.Printf("read error from %s: %v", client.id, err)
				}
				break
			}

			// Extend read deadline after each successful frame
			if err := client.conn.SetReadDeadline(time.Now().Add(waitDuration)); err != nil {
				log.Printf("failed to extend read deadline for %s: %v", client.id, err)
				break
			}

			if messageType != websocket.TextMessage {
				log.Printf("dropping non-text message from %s", client.id)
				continue
			}

			var envelope inboundEnvelope
			if err := json.Unmarshal(msg, &envelope); err != nil {
				log.Printf("dropping invalid message from %s: %v", client.id, err)
				continue
			}
			if envelope.Type == "" || envelope.ID == "" {
				log.Printf("dropping message from %s with missing type or id", client.id)
				continue
			}

			normalized, err := json.Marshal(envelope)
			if err != nil {
				log.Printf("failed to normalize message from %s: %v", client.id, err)
				continue
			}

			b.broadcast(normalized)
		}
	}()

	// writer (handles errors + periodic ping)
	go func() {
		ticker := time.NewTicker(pingInterval)
		defer func() {
			ticker.Stop()
			_ = client.conn.Close()
		}()
		for {
			select {
			case msg, ok := <-client.send:
				if !ok {
					_ = client.conn.WriteMessage(websocket.CloseMessage, []byte{})
					return
				}
				if err := client.conn.SetWriteDeadline(time.Now().Add(writeWait)); err != nil {
					log.Printf("set write deadline for %s: %v", client.id, err)
					b.deregisterClient(client)
					return
				}
				if err := client.conn.WriteMessage(websocket.TextMessage, msg); err != nil {
					log.Printf("write error for %s: %v", client.id, err)
					b.deregisterClient(client)
					return
				}
			case <-ticker.C:
				// Send ping periodically; pong handler will extend read deadline
				if err := client.conn.WriteControl(websocket.PingMessage, []byte{}, time.Now().Add(writeWait)); err != nil {
					log.Printf("ping failure for %s: %v", client.id, err)
					b.deregisterClient(client)
					return
				}
			}
		}
	}()
}

func statsHandler(provider statsProvider) http.HandlerFunc {
	return func(w http.ResponseWriter, r *http.Request) {
		stats := provider.Stats()
		w.Header().Set("Content-Type", "application/json")
		if err := json.NewEncoder(w).Encode(stats); err != nil {
			log.Printf("encode stats: %v", err)
			http.Error(w, "internal server error", http.StatusInternalServerError)
			return
		}
	}
}

// --- main / static viewer resolution ---

func main() {
	// allowed origins
	allowedOriginsDefault := os.Getenv("BROKER_ALLOWED_ORIGINS")

	// max payload default (env can override)
	maxPayloadDefault := defaultMaxPayloadBytes
	if envMax := os.Getenv("BROKER_MAX_PAYLOAD_BYTES"); envMax != "" {
		if parsed, err := strconv.ParseInt(envMax, 10, 64); err != nil {
			log.Printf("invalid BROKER_MAX_PAYLOAD_BYTES %q: %v", envMax, err)
		} else if parsed <= 0 {
			log.Printf("BROKER_MAX_PAYLOAD_BYTES must be positive, got %d", parsed)
		} else {
			maxPayloadDefault = parsed
		}
	}

	// flags
	allowedOriginsFlag := flag.String("allowed-origins", allowedOriginsDefault, "Comma-separated list of allowed origins for WebSocket connections")
<<<<<<< HEAD
	addr := flag.String("addr", ":8080", "address to listen on")
	maxClientsDefault := intFromEnv("BROKER_MAX_CLIENTS", 256)
	maxClientsFlag := flag.Int("max-clients", maxClientsDefault, "Maximum number of simultaneous WebSocket clients (0 = unlimited)")
	flag.Parse()

	if *maxClientsFlag < 0 {
		log.Printf("invalid max-clients value %d; falling back to %d", *maxClientsFlag, maxClientsDefault)
	}
	maxClients := *maxClientsFlag
	if maxClients < 0 {
		maxClients = maxClientsDefault
	}
	if maxClients > 0 {
		log.Printf("limiting WebSocket clients to %d", maxClients)
	} else {
		log.Println("no limit configured for WebSocket clients")
	}

=======
	addr := flag.String("addr", ":43127", "address to listen on") // default to match python client
	tlsCertDefault := os.Getenv("BROKER_TLS_CERT")
	tlsKeyDefault := os.Getenv("BROKER_TLS_KEY")
	tlsCert := flag.String("tls-cert", tlsCertDefault, "Path to the TLS certificate file")
	tlsKey := flag.String("tls-key", tlsKeyDefault, "Path to the TLS private key file")
	maxPayloadFlag := flag.Int64("max-payload-bytes", maxPayloadDefault, "Maximum size in bytes for inbound WebSocket messages")
	pingFlag := flag.Duration("ping-interval", pingInterval, "interval between WebSocket ping frames for connection liveness")
	flag.Parse()

	// validate ping interval and apply
	if *pingFlag <= 0 {
		log.Fatalf("ping interval must be positive, got %v", *pingFlag)
	}
	pingInterval = *pingFlag

	// origin policy
>>>>>>> 4bb95c8f
	allowlist := parseAllowedOrigins(*allowedOriginsFlag)
	upgrader.CheckOrigin = buildOriginChecker(allowlist)
	if len(allowlist) > 0 {
		log.Printf("allowing WebSocket origins: %s", strings.Join(allowlist, ", "))
	} else {
		log.Println("no allowed origins configured; permitting only local development origins")
	}

<<<<<<< HEAD
	b := NewBroker(maxClients)
	http.HandleFunc("/ws", b.serveWS)
	http.HandleFunc("/api/stats", statsHandler(b))
	registerControlDocEndpoints()
=======
	// payload policy
	maxPayloadBytes := *maxPayloadFlag
	if maxPayloadBytes <= 0 {
		log.Printf("invalid max-payload-bytes value %d; using default %d", maxPayloadBytes, defaultMaxPayloadBytes)
		maxPayloadBytes = defaultMaxPayloadBytes
	}
	log.Printf("maximum WebSocket payload set to %d bytes", maxPayloadBytes)

	// TLS config sanity
	certProvided := strings.TrimSpace(*tlsCert) != ""
	keyProvided := strings.TrimSpace(*tlsKey) != ""
	if certProvided != keyProvided {
		log.Fatalf("TLS configuration error: both --tls-cert and --tls-key (or BROKER_TLS_CERT/BROKER_TLS_KEY) must be provided together")
	}

	// build handler with consistent mux
	handler, err := buildHandler(maxPayloadBytes)
	if err != nil {
		log.Fatalf("failed to build HTTP handler: %v", err)
	}

	server := &http.Server{Addr: *addr, Handler: handler}

	if certProvided {
		fmt.Println("Broker listening with TLS on", *addr)
		log.Fatal(server.ListenAndServeTLS(*tlsCert, *tlsKey))
	}

	fmt.Println("Broker listening on", *addr)
	log.Fatal(server.ListenAndServe())
}

func buildHandler(maxPayloadBytes int64) (http.Handler, error) {
	mux := http.NewServeMux()

	b := NewBroker(maxPayloadBytes)

	// Register everything on the same mux
	mux.HandleFunc("/ws", b.serveWS)
	mux.HandleFunc("/api/stats", statsHandler(b))
	registerControlDocEndpoints(mux) // no-op stub below; replace when adding control endpoints
>>>>>>> 4bb95c8f

	// serve viewer static files (resolve relative to this source file)
	viewerDir, err := resolveViewerDir()
	if err != nil {
		return nil, err
	}
	fs := http.FileServer(http.Dir(viewerDir))
	mux.Handle("/viewer/", http.StripPrefix("/viewer/", fs))

	return mux, nil
}

func resolveViewerDir() (string, error) {
	_, currentFile, _, ok := runtime.Caller(0)
	if !ok {
		return "", fmt.Errorf("unable to determine current file path")
	}
	viewerDir := filepath.Join(filepath.Dir(currentFile), "..", "viewer")
	viewerDir, err := filepath.Abs(viewerDir)
	if err != nil {
		return "", err
	}
	if _, err := os.Stat(viewerDir); err != nil {
		return "", err
	}
	return viewerDir, nil
}

// --- Optional: keep this stub if that function isn't implemented elsewhere.
func registerControlDocEndpoints(mux *http.ServeMux) {
	// no-op for now; add your handlers here later
}<|MERGE_RESOLUTION|>--- conflicted
+++ resolved
@@ -26,11 +26,11 @@
 var upgrader = websocket.Upgrader{}
 
 const (
-	writeWait          = 10 * time.Second      // write deadline for outgoing frames
-	pongWaitMultiplier = 2                      // read deadline = pingInterval * multiplier
+	writeWait          = 10 * time.Second // write deadline for outgoing frames
+	pongWaitMultiplier = 2                // read deadline = pingInterval * multiplier
 )
 
-var pingInterval = 30 * time.Second // can be overridden by --ping-interval
+var pingInterval = 30 * time.Second // overridden by --ping-interval
 
 // Always allow localhost for dev convenience.
 var localHosts = map[string]struct{}{
@@ -46,32 +46,25 @@
 }
 
 type Broker struct {
-<<<<<<< HEAD
-	clients        map[*Client]bool
-	lock           sync.Mutex
-	stats          BrokerStats
-	maxClients     int
-	pendingClients int
-}
-
-func NewBroker(maxClients int) *Broker {
-	return &Broker{
-		clients:    make(map[*Client]bool),
-		maxClients: maxClients,
-	}
-=======
 	clients         map[*Client]bool
 	lock            sync.Mutex
 	stats           BrokerStats
 	maxPayloadBytes int64
-}
-
-func NewBroker(maxPayloadBytes int64) *Broker {
+
+	// capacity limiting
+	maxClients     int
+	pendingClients int
+}
+
+func NewBroker(maxPayloadBytes int64, maxClients int) *Broker {
 	if maxPayloadBytes <= 0 {
 		maxPayloadBytes = defaultMaxPayloadBytes
 	}
-	return &Broker{clients: make(map[*Client]bool), maxPayloadBytes: maxPayloadBytes}
->>>>>>> 4bb95c8f
+	return &Broker{
+		clients:         make(map[*Client]bool),
+		maxPayloadBytes: maxPayloadBytes,
+		maxClients:      maxClients,
+	}
 }
 
 type BrokerStats struct {
@@ -194,6 +187,7 @@
 }
 
 func (b *Broker) serveWS(w http.ResponseWriter, r *http.Request) {
+	// Capacity pre-check
 	if b.maxClients > 0 {
 		b.lock.Lock()
 		if len(b.clients)+b.pendingClients >= b.maxClients {
@@ -237,10 +231,8 @@
 	})
 
 	b.lock.Lock()
-	if b.maxClients > 0 {
-		if b.pendingClients > 0 {
-			b.pendingClients--
-		}
+	if b.maxClients > 0 && b.pendingClients > 0 {
+		b.pendingClients--
 	}
 	b.clients[client] = true
 	b.stats.Clients++
@@ -255,7 +247,7 @@
 		for {
 			messageType, msg, err := client.conn.ReadMessage()
 			if err != nil {
-				// Differentiate a few common cases for logging clarity
+				// Better logging on exits
 				if ne, ok := err.(net.Error); ok && ne.Timeout() {
 					log.Printf("read deadline exceeded for %s: %v", client.id, err)
 				} else if websocket.IsCloseError(err, websocket.CloseMessageTooBig) || errors.Is(err, websocket.ErrReadLimit) {
@@ -268,7 +260,7 @@
 				break
 			}
 
-			// Extend read deadline after each successful frame
+			// Extend read deadline after every frame
 			if err := client.conn.SetReadDeadline(time.Now().Add(waitDuration)); err != nil {
 				log.Printf("failed to extend read deadline for %s: %v", client.id, err)
 				break
@@ -324,7 +316,7 @@
 					return
 				}
 			case <-ticker.C:
-				// Send ping periodically; pong handler will extend read deadline
+				// Send ping periodically; pong handler extends read deadline
 				if err := client.conn.WriteControl(websocket.PingMessage, []byte{}, time.Now().Add(writeWait)); err != nil {
 					log.Printf("ping failure for %s: %v", client.id, err)
 					b.deregisterClient(client)
@@ -367,43 +359,31 @@
 
 	// flags
 	allowedOriginsFlag := flag.String("allowed-origins", allowedOriginsDefault, "Comma-separated list of allowed origins for WebSocket connections")
-<<<<<<< HEAD
-	addr := flag.String("addr", ":8080", "address to listen on")
-	maxClientsDefault := intFromEnv("BROKER_MAX_CLIENTS", 256)
-	maxClientsFlag := flag.Int("max-clients", maxClientsDefault, "Maximum number of simultaneous WebSocket clients (0 = unlimited)")
-	flag.Parse()
-
-	if *maxClientsFlag < 0 {
-		log.Printf("invalid max-clients value %d; falling back to %d", *maxClientsFlag, maxClientsDefault)
-	}
-	maxClients := *maxClientsFlag
-	if maxClients < 0 {
-		maxClients = maxClientsDefault
-	}
-	if maxClients > 0 {
-		log.Printf("limiting WebSocket clients to %d", maxClients)
-	} else {
-		log.Println("no limit configured for WebSocket clients")
-	}
-
-=======
 	addr := flag.String("addr", ":43127", "address to listen on") // default to match python client
+
+	// TLS flags
 	tlsCertDefault := os.Getenv("BROKER_TLS_CERT")
 	tlsKeyDefault := os.Getenv("BROKER_TLS_KEY")
 	tlsCert := flag.String("tls-cert", tlsCertDefault, "Path to the TLS certificate file")
 	tlsKey := flag.String("tls-key", tlsKeyDefault, "Path to the TLS private key file")
+
+	// payload + keepalive
 	maxPayloadFlag := flag.Int64("max-payload-bytes", maxPayloadDefault, "Maximum size in bytes for inbound WebSocket messages")
 	pingFlag := flag.Duration("ping-interval", pingInterval, "interval between WebSocket ping frames for connection liveness")
+
+	// capacity limit
+	maxClientsDefault := intFromEnv("BROKER_MAX_CLIENTS", 256)
+	maxClientsFlag := flag.Int("max-clients", maxClientsDefault, "Maximum number of simultaneous WebSocket clients (0 = unlimited)")
+
 	flag.Parse()
 
-	// validate ping interval and apply
+	// ping interval
 	if *pingFlag <= 0 {
 		log.Fatalf("ping interval must be positive, got %v", *pingFlag)
 	}
 	pingInterval = *pingFlag
 
 	// origin policy
->>>>>>> 4bb95c8f
 	allowlist := parseAllowedOrigins(*allowedOriginsFlag)
 	upgrader.CheckOrigin = buildOriginChecker(allowlist)
 	if len(allowlist) > 0 {
@@ -412,12 +392,6 @@
 		log.Println("no allowed origins configured; permitting only local development origins")
 	}
 
-<<<<<<< HEAD
-	b := NewBroker(maxClients)
-	http.HandleFunc("/ws", b.serveWS)
-	http.HandleFunc("/api/stats", statsHandler(b))
-	registerControlDocEndpoints()
-=======
 	// payload policy
 	maxPayloadBytes := *maxPayloadFlag
 	if maxPayloadBytes <= 0 {
@@ -426,6 +400,17 @@
 	}
 	log.Printf("maximum WebSocket payload set to %d bytes", maxPayloadBytes)
 
+	// capacity policy
+	maxClients := *maxClientsFlag
+	if maxClients < 0 {
+		maxClients = maxClientsDefault
+	}
+	if maxClients > 0 {
+		log.Printf("limiting WebSocket clients to %d", maxClients)
+	} else {
+		log.Println("no limit configured for WebSocket clients")
+	}
+
 	// TLS config sanity
 	certProvided := strings.TrimSpace(*tlsCert) != ""
 	keyProvided := strings.TrimSpace(*tlsKey) != ""
@@ -434,7 +419,7 @@
 	}
 
 	// build handler with consistent mux
-	handler, err := buildHandler(maxPayloadBytes)
+	handler, err := buildHandler(maxPayloadBytes, maxClients)
 	if err != nil {
 		log.Fatalf("failed to build HTTP handler: %v", err)
 	}
@@ -450,16 +435,15 @@
 	log.Fatal(server.ListenAndServe())
 }
 
-func buildHandler(maxPayloadBytes int64) (http.Handler, error) {
+func buildHandler(maxPayloadBytes int64, maxClients int) (http.Handler, error) {
 	mux := http.NewServeMux()
 
-	b := NewBroker(maxPayloadBytes)
+	b := NewBroker(maxPayloadBytes, maxClients)
 
 	// Register everything on the same mux
 	mux.HandleFunc("/ws", b.serveWS)
 	mux.HandleFunc("/api/stats", statsHandler(b))
-	registerControlDocEndpoints(mux) // no-op stub below; replace when adding control endpoints
->>>>>>> 4bb95c8f
+	registerControlDocEndpoints(mux) // no-op; extend as needed
 
 	// serve viewer static files (resolve relative to this source file)
 	viewerDir, err := resolveViewerDir()
