package main

import (
	"encoding/json"
	"errors"
	"flag"
	"fmt"
	"log"
	"net"
	"net/http"
	"net/url"
	"os"
	"path/filepath"
	"runtime"
	"strconv"
	"strings"
	"sync"
	"time"

	"github.com/gorilla/websocket"
)

const defaultMaxPayloadBytes int64 = 1 << 20 // 1 MiB

// Will be configured in main() after parsing flags/env.
var upgrader = websocket.Upgrader{}

const (
	maxMessageSize     = 1 << 20
	writeWait          = 10 * time.Second
	pongWaitMultiplier = 2
)

var pingInterval = 30 * time.Second

// Always allow localhost for dev convenience.
var localHosts = map[string]struct{}{
	"127.0.0.1": {},
	"localhost": {},
	"::1":       {},
}

type Client struct {
	conn *websocket.Conn
	send chan []byte
	id   string
}

type Broker struct {
	clients         map[*Client]bool
	lock            sync.Mutex
	stats           BrokerStats
	maxPayloadBytes int64
}

func NewBroker(maxPayloadBytes int64) *Broker {
	if maxPayloadBytes <= 0 {
		maxPayloadBytes = defaultMaxPayloadBytes
	}
	return &Broker{clients: make(map[*Client]bool), maxPayloadBytes: maxPayloadBytes}
}

type BrokerStats struct {
	Broadcasts int `json:"broadcasts"`
	Clients    int `json:"clients"`
}

type statsProvider interface {
	Stats() BrokerStats
}

func (b *Broker) deregisterClient(client *Client) {
	b.lock.Lock()
	if _, exists := b.clients[client]; exists {
		delete(b.clients, client)
		close(client.send)
		if b.stats.Clients > 0 {
			b.stats.Clients--
		}
	}
	b.lock.Unlock()
}

func (b *Broker) broadcast(msg []byte) {
	b.lock.Lock()
	b.stats.Broadcasts++
	defer b.lock.Unlock()
	for c := range b.clients {
		select {
		case c.send <- msg:
		default:
			close(c.send)
			delete(b.clients, c)
			if b.stats.Clients > 0 {
				b.stats.Clients--
			}
		}
	}
}

func (b *Broker) Stats() BrokerStats {
	b.lock.Lock()
	defer b.lock.Unlock()
	return b.stats
}

// --- Origin allowlist helpers ---

func parseAllowedOrigins(raw string) []string {
	parts := strings.Split(raw, ",")
	origins := make([]string, 0, len(parts))
	for _, part := range parts {
		origin := strings.TrimSpace(part)
		if origin == "" {
			continue
		}
		origins = append(origins, origin)
	}
	return origins
}

func buildOriginChecker(allowlist []string) func(*http.Request) bool {
	allowed := make(map[string]struct{}, len(allowlist))
	for _, origin := range allowlist {
		u, err := url.Parse(origin)
		if err != nil || u.Scheme == "" || u.Host == "" {
			log.Printf("ignoring invalid allowed origin %q: %v", origin, err)
			continue
		}
		key := strings.ToLower(u.Scheme + "://" + u.Host)
		allowed[key] = struct{}{}
	}

	return func(r *http.Request) bool {
		originHeader := r.Header.Get("Origin")
		if originHeader == "" {
			// No Origin usually means non-browser client; reject by default.
			return false
		}

		originURL, err := url.Parse(originHeader)
		if err != nil || originURL.Host == "" {
			log.Printf("rejecting request with invalid origin %q: %v", originHeader, err)
			return false
		}

		// Always allow localhost for dev workflows.
		if _, ok := localHosts[originURL.Hostname()]; ok {
			return true
		}

		key := strings.ToLower(originURL.Scheme + "://" + originURL.Host)
		if _, ok := allowed[key]; ok {
			return true
		}

		log.Printf("rejecting request from disallowed origin %q", originHeader)
		return false
	}
}

// --- WS handler ---

type inboundEnvelope struct {
	Type string `json:"type"`
	ID   string `json:"id"`
}

func (b *Broker) serveWS(w http.ResponseWriter, r *http.Request) {
	conn, err := upgrader.Upgrade(w, r, nil)
	if err != nil {
		log.Println("upgrade:", err)
		return
	}
	client := &Client{conn: conn, send: make(chan []byte, 256), id: r.RemoteAddr}

<<<<<<< HEAD
	waitDuration := time.Duration(pongWaitMultiplier) * pingInterval
	client.conn.SetReadLimit(maxMessageSize)
	if err := client.conn.SetReadDeadline(time.Now().Add(waitDuration)); err != nil {
		log.Printf("set initial read deadline for %s: %v", client.id, err)
		_ = client.conn.Close()
		return
	}
	client.conn.SetPongHandler(func(string) error {
		return client.conn.SetReadDeadline(time.Now().Add(waitDuration))
	})
=======
	if b.maxPayloadBytes > 0 {
		client.conn.SetReadLimit(b.maxPayloadBytes)
	}
>>>>>>> 14b2788d

	b.lock.Lock()
	b.clients[client] = true
	b.stats.Clients++
	b.lock.Unlock()

	// reader
	go func() {
		defer func() {
			b.deregisterClient(client)
			_ = client.conn.Close()
		}()
		for {
			messageType, msg, err := client.conn.ReadMessage()
			if err != nil {
<<<<<<< HEAD
				if ne, ok := err.(net.Error); ok && ne.Timeout() {
					log.Printf("read deadline exceeded for %s: %v", client.id, err)
				} else if websocket.IsUnexpectedCloseError(err, websocket.CloseGoingAway, websocket.CloseNormalClosure) {
					log.Printf("read error for %s: %v", client.id, err)
				}
				break
			}
			if err := client.conn.SetReadDeadline(time.Now().Add(waitDuration)); err != nil {
				log.Printf("failed to extend read deadline for %s: %v", client.id, err)
=======
				if websocket.IsCloseError(err, websocket.CloseMessageTooBig) || errors.Is(err, websocket.ErrReadLimit) {
					log.Printf("closing connection %s due to oversized payload: %v", client.id, err)
				} else {
					log.Printf("read error from %s: %v", client.id, err)
				}
>>>>>>> 14b2788d
				break
			}
			if messageType != websocket.TextMessage {
				log.Printf("dropping non-text message from %s", client.id)
				continue
			}

			var envelope inboundEnvelope
			if err := json.Unmarshal(msg, &envelope); err != nil {
				log.Printf("dropping invalid message from %s: %v", client.id, err)
				continue
			}
			if envelope.Type == "" || envelope.ID == "" {
				log.Printf("dropping message from %s with missing type or id", client.id)
				continue
			}

			normalized, err := json.Marshal(envelope)
			if err != nil {
				log.Printf("failed to normalize message from %s: %v", client.id, err)
				continue
			}

			b.broadcast(normalized)
		}
	}()

	// writer (handles errors + periodic ping)
	go func() {
		ticker := time.NewTicker(pingInterval)
		defer func() {
			ticker.Stop()
			_ = client.conn.Close()
		}()
		for {
			select {
			case msg, ok := <-client.send:
				if !ok {
					_ = client.conn.WriteMessage(websocket.CloseMessage, []byte{})
					return
				}
				if err := client.conn.SetWriteDeadline(time.Now().Add(writeWait)); err != nil {
					log.Printf("set write deadline for %s: %v", client.id, err)
					b.deregisterClient(client)
					return
				}
				if err := client.conn.WriteMessage(websocket.TextMessage, msg); err != nil {
					log.Printf("write error for %s: %v", client.id, err)
					b.deregisterClient(client)
					return
				}
			case <-ticker.C:
				if err := client.conn.WriteControl(websocket.PingMessage, []byte{}, time.Now().Add(writeWait)); err != nil {
					log.Printf("ping failure for %s: %v", client.id, err)
					b.deregisterClient(client)
					return
				}
			}
		}
	}()
}

func statsHandler(provider statsProvider) http.HandlerFunc {
	return func(w http.ResponseWriter, r *http.Request) {
		stats := provider.Stats()
		w.Header().Set("Content-Type", "application/json")
		if err := json.NewEncoder(w).Encode(stats); err != nil {
			log.Printf("encode stats: %v", err)
			http.Error(w, "internal server error", http.StatusInternalServerError)
			return
		}
	}
}

// --- main / static viewer resolution ---

func main() {
	// allowed origins
	allowedOriginsDefault := os.Getenv("BROKER_ALLOWED_ORIGINS")

	// max payload: env -> default, can be overridden by flag
	maxPayloadDefault := defaultMaxPayloadBytes
	if envMax := os.Getenv("BROKER_MAX_PAYLOAD_BYTES"); envMax != "" {
		if parsed, err := strconv.ParseInt(envMax, 10, 64); err != nil {
			log.Printf("invalid BROKER_MAX_PAYLOAD_BYTES %q: %v", envMax, err)
		} else if parsed <= 0 {
			log.Printf("BROKER_MAX_PAYLOAD_BYTES must be positive, got %d", parsed)
		} else {
			maxPayloadDefault = parsed
		}
	}

	allowedOriginsFlag := flag.String("allowed-origins", allowedOriginsDefault, "Comma-separated list of allowed origins for WebSocket connections")
<<<<<<< HEAD
	addr := flag.String("addr", ":8080", "address to listen on")
	pingFlag := flag.Duration("ping-interval", pingInterval, "interval between WebSocket ping frames for connection liveness")
	flag.Parse()

	if *pingFlag <= 0 {
		log.Fatalf("ping interval must be positive, got %v", *pingFlag)
	}
	pingInterval = *pingFlag

=======
	addr := flag.String("addr", ":43127", "address to listen on") // default to match python client

	// TLS flags
	tlsCertDefault := os.Getenv("BROKER_TLS_CERT")
	tlsKeyDefault := os.Getenv("BROKER_TLS_KEY")
	tlsCert := flag.String("tls-cert", tlsCertDefault, "Path to the TLS certificate file")
	tlsKey := flag.String("tls-key", tlsKeyDefault, "Path to the TLS private key file")

	// payload flag
	maxPayloadFlag := flag.Int64("max-payload-bytes", maxPayloadDefault, "Maximum size in bytes for inbound WebSocket messages")

	flag.Parse()

	// origin policy
>>>>>>> 14b2788d
	allowlist := parseAllowedOrigins(*allowedOriginsFlag)
	upgrader.CheckOrigin = buildOriginChecker(allowlist)
	if len(allowlist) > 0 {
		log.Printf("allowing WebSocket origins: %s", strings.Join(allowlist, ", "))
	} else {
		log.Println("no allowed origins configured; permitting only local development origins")
	}

	// payload policy
	maxPayloadBytes := *maxPayloadFlag
	if maxPayloadBytes <= 0 {
		log.Printf("invalid max-payload-bytes value %d; using default %d", maxPayloadBytes, defaultMaxPayloadBytes)
		maxPayloadBytes = defaultMaxPayloadBytes
	}
	log.Printf("maximum WebSocket payload set to %d bytes", maxPayloadBytes)

	// TLS config sanity
	certProvided := strings.TrimSpace(*tlsCert) != ""
	keyProvided := strings.TrimSpace(*tlsKey) != ""
	if certProvided != keyProvided {
		log.Fatalf("TLS configuration error: both --tls-cert and --tls-key (or BROKER_TLS_CERT/BROKER_TLS_KEY) must be provided together")
	}

	// build handler with consistent mux
	handler, err := buildHandler(maxPayloadBytes)
	if err != nil {
		log.Fatalf("failed to build HTTP handler: %v", err)
	}

	server := &http.Server{Addr: *addr, Handler: handler}

	if certProvided {
		fmt.Println("Broker listening with TLS on", *addr)
		log.Fatal(server.ListenAndServeTLS(*tlsCert, *tlsKey))
	}

	fmt.Println("Broker listening on", *addr)
	log.Fatal(server.ListenAndServe())
}

func buildHandler(maxPayloadBytes int64) (http.Handler, error) {
	mux := http.NewServeMux()

	b := NewBroker(maxPayloadBytes)

	// Register everything on the same mux
	mux.HandleFunc("/ws", b.serveWS)
	mux.HandleFunc("/api/stats", statsHandler(b))
	registerControlDocEndpoints(mux) // no-op stub below; replace when adding control endpoints

	// serve viewer static files (resolve relative to this source file)
	viewerDir, err := resolveViewerDir()
	if err != nil {
		return nil, err
	}
	fs := http.FileServer(http.Dir(viewerDir))
	mux.Handle("/viewer/", http.StripPrefix("/viewer/", fs))

	return mux, nil
}

func resolveViewerDir() (string, error) {
	_, currentFile, _, ok := runtime.Caller(0)
	if !ok {
		return "", fmt.Errorf("unable to determine current file path")
	}
	viewerDir := filepath.Join(filepath.Dir(currentFile), "..", "viewer")
	viewerDir, err := filepath.Abs(viewerDir)
	if err != nil {
		return "", err
	}
	if _, err := os.Stat(viewerDir); err != nil {
		return "", err
	}
	return viewerDir, nil
}

// --- Optional: keep this stub if that function isn't implemented elsewhere.
func registerControlDocEndpoints(mux *http.ServeMux) {
	// no-op for now; add your handlers here later
}<|MERGE_RESOLUTION|>--- conflicted
+++ resolved
@@ -26,12 +26,11 @@
 var upgrader = websocket.Upgrader{}
 
 const (
-	maxMessageSize     = 1 << 20
-	writeWait          = 10 * time.Second
-	pongWaitMultiplier = 2
+	writeWait          = 10 * time.Second      // write deadline for outgoing frames
+	pongWaitMultiplier = 2                      // read deadline = pingInterval * multiplier
 )
 
-var pingInterval = 30 * time.Second
+var pingInterval = 30 * time.Second // can be overridden by --ping-interval
 
 // Always allow localhost for dev convenience.
 var localHosts = map[string]struct{}{
@@ -174,9 +173,13 @@
 	}
 	client := &Client{conn: conn, send: make(chan []byte, 256), id: r.RemoteAddr}
 
-<<<<<<< HEAD
+	// Enforce payload limit (read side)
+	if b.maxPayloadBytes > 0 {
+		client.conn.SetReadLimit(b.maxPayloadBytes)
+	}
+
+	// Keepalive: read deadline & pong handler
 	waitDuration := time.Duration(pongWaitMultiplier) * pingInterval
-	client.conn.SetReadLimit(maxMessageSize)
 	if err := client.conn.SetReadDeadline(time.Now().Add(waitDuration)); err != nil {
 		log.Printf("set initial read deadline for %s: %v", client.id, err)
 		_ = client.conn.Close()
@@ -185,11 +188,6 @@
 	client.conn.SetPongHandler(func(string) error {
 		return client.conn.SetReadDeadline(time.Now().Add(waitDuration))
 	})
-=======
-	if b.maxPayloadBytes > 0 {
-		client.conn.SetReadLimit(b.maxPayloadBytes)
-	}
->>>>>>> 14b2788d
 
 	b.lock.Lock()
 	b.clients[client] = true
@@ -205,25 +203,25 @@
 		for {
 			messageType, msg, err := client.conn.ReadMessage()
 			if err != nil {
-<<<<<<< HEAD
+				// Differentiate a few common cases for logging clarity
 				if ne, ok := err.(net.Error); ok && ne.Timeout() {
 					log.Printf("read deadline exceeded for %s: %v", client.id, err)
+				} else if websocket.IsCloseError(err, websocket.CloseMessageTooBig) || errors.Is(err, websocket.ErrReadLimit) {
+					log.Printf("closing connection %s due to oversized payload: %v", client.id, err)
 				} else if websocket.IsUnexpectedCloseError(err, websocket.CloseGoingAway, websocket.CloseNormalClosure) {
-					log.Printf("read error for %s: %v", client.id, err)
-				}
-				break
-			}
-			if err := client.conn.SetReadDeadline(time.Now().Add(waitDuration)); err != nil {
-				log.Printf("failed to extend read deadline for %s: %v", client.id, err)
-=======
-				if websocket.IsCloseError(err, websocket.CloseMessageTooBig) || errors.Is(err, websocket.ErrReadLimit) {
-					log.Printf("closing connection %s due to oversized payload: %v", client.id, err)
+					log.Printf("unexpected close for %s: %v", client.id, err)
 				} else {
 					log.Printf("read error from %s: %v", client.id, err)
 				}
->>>>>>> 14b2788d
 				break
 			}
+
+			// Extend read deadline after each successful frame
+			if err := client.conn.SetReadDeadline(time.Now().Add(waitDuration)); err != nil {
+				log.Printf("failed to extend read deadline for %s: %v", client.id, err)
+				break
+			}
+
 			if messageType != websocket.TextMessage {
 				log.Printf("dropping non-text message from %s", client.id)
 				continue
@@ -274,6 +272,7 @@
 					return
 				}
 			case <-ticker.C:
+				// Send ping periodically; pong handler will extend read deadline
 				if err := client.conn.WriteControl(websocket.PingMessage, []byte{}, time.Now().Add(writeWait)); err != nil {
 					log.Printf("ping failure for %s: %v", client.id, err)
 					b.deregisterClient(client)
@@ -302,7 +301,7 @@
 	// allowed origins
 	allowedOriginsDefault := os.Getenv("BROKER_ALLOWED_ORIGINS")
 
-	// max payload: env -> default, can be overridden by flag
+	// max payload default (env can override)
 	maxPayloadDefault := defaultMaxPayloadBytes
 	if envMax := os.Getenv("BROKER_MAX_PAYLOAD_BYTES"); envMax != "" {
 		if parsed, err := strconv.ParseInt(envMax, 10, 64); err != nil {
@@ -314,33 +313,24 @@
 		}
 	}
 
+	// flags
 	allowedOriginsFlag := flag.String("allowed-origins", allowedOriginsDefault, "Comma-separated list of allowed origins for WebSocket connections")
-<<<<<<< HEAD
-	addr := flag.String("addr", ":8080", "address to listen on")
-	pingFlag := flag.Duration("ping-interval", pingInterval, "interval between WebSocket ping frames for connection liveness")
-	flag.Parse()
-
-	if *pingFlag <= 0 {
-		log.Fatalf("ping interval must be positive, got %v", *pingFlag)
-	}
-	pingInterval = *pingFlag
-
-=======
 	addr := flag.String("addr", ":43127", "address to listen on") // default to match python client
-
-	// TLS flags
 	tlsCertDefault := os.Getenv("BROKER_TLS_CERT")
 	tlsKeyDefault := os.Getenv("BROKER_TLS_KEY")
 	tlsCert := flag.String("tls-cert", tlsCertDefault, "Path to the TLS certificate file")
 	tlsKey := flag.String("tls-key", tlsKeyDefault, "Path to the TLS private key file")
-
-	// payload flag
 	maxPayloadFlag := flag.Int64("max-payload-bytes", maxPayloadDefault, "Maximum size in bytes for inbound WebSocket messages")
-
+	pingFlag := flag.Duration("ping-interval", pingInterval, "interval between WebSocket ping frames for connection liveness")
 	flag.Parse()
 
+	// validate ping interval and apply
+	if *pingFlag <= 0 {
+		log.Fatalf("ping interval must be positive, got %v", *pingFlag)
+	}
+	pingInterval = *pingFlag
+
 	// origin policy
->>>>>>> 14b2788d
 	allowlist := parseAllowedOrigins(*allowedOriginsFlag)
 	upgrader.CheckOrigin = buildOriginChecker(allowlist)
 	if len(allowlist) > 0 {
