--- conflicted
+++ resolved
@@ -33,12 +33,12 @@
 }
 
 func (b *Broker) deregisterClient(client *Client) {
-    b.lock.Lock()
-    if _, exists := b.clients[client]; exists {
-        delete(b.clients, client)
-        close(client.send)
-    }
-    b.lock.Unlock()
+	b.lock.Lock()
+	if _, exists := b.clients[client]; exists {
+		delete(b.clients, client)
+		close(client.send)
+	}
+	b.lock.Unlock()
 }
 
 func (b *Broker) broadcast(msg []byte) {
@@ -68,10 +68,8 @@
 	// reader
 	go func() {
 		defer func() {
-			b.lock.Lock()
-			delete(b.clients, client)
-			b.lock.Unlock()
-			client.conn.Close()
+			b.deregisterClient(client)
+			_ = client.conn.Close()
 		}()
 		for {
 			_, msg, err := client.conn.ReadMessage()
@@ -84,42 +82,12 @@
 		}
 	}()
 
-<<<<<<< HEAD
-    // writer
-    go func() {
-        ticker := time.NewTicker(time.Second * 30)
-        defer func() {
-            ticker.Stop()
-            client.conn.Close()
-        }()
-        for {
-            select {
-            case msg, ok := <-client.send:
-                if !ok {
-                    _ = client.conn.WriteMessage(websocket.CloseMessage, []byte{})
-                    return
-                }
-                if err := client.conn.WriteMessage(websocket.TextMessage, msg); err != nil {
-                    log.Println("write error:", err)
-                    b.deregisterClient(client)
-                    return
-                }
-            case <-ticker.C:
-                if err := client.conn.WriteMessage(websocket.PingMessage, []byte{}); err != nil {
-                    log.Println("ping error:", err)
-                    b.deregisterClient(client)
-                    return
-                }
-            }
-        }
-    }()
-=======
-	// writer
+	// writer (handles errors + periodic ping)
 	go func() {
 		ticker := time.NewTicker(time.Second * 30)
 		defer func() {
 			ticker.Stop()
-			client.conn.Close()
+			_ = client.conn.Close()
 		}()
 		for {
 			select {
@@ -128,13 +96,20 @@
 					_ = client.conn.WriteMessage(websocket.CloseMessage, []byte{})
 					return
 				}
-				_ = client.conn.WriteMessage(websocket.TextMessage, msg)
+				if err := client.conn.WriteMessage(websocket.TextMessage, msg); err != nil {
+					log.Println("write error:", err)
+					b.deregisterClient(client)
+					return
+				}
 			case <-ticker.C:
-				_ = client.conn.WriteMessage(websocket.PingMessage, []byte{})
+				if err := client.conn.WriteMessage(websocket.PingMessage, []byte{}); err != nil {
+					log.Println("ping error:", err)
+					b.deregisterClient(client)
+					return
+				}
 			}
 		}
 	}()
->>>>>>> 75f26016
 }
 
 func main() {
