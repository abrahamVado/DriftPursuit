package main

import (
	"context"
	"crypto/rand"
	"crypto/rsa"
	"crypto/tls"
	"crypto/x509"
	"crypto/x509/pkix"
	"encoding/json"
<<<<<<< HEAD
	"fmt"
	"net/http"
	"net/http/httptest"
	"strings"
	"sync"
	"testing"
	"time"

	"github.com/gorilla/websocket"
=======
	"encoding/pem"
	"fmt"
	"math/big"
	"net"
	"net/http"
	"net/http/httptest"
	"os"
	"path/filepath"
	"runtime"
	"sync"
	"testing"
	"time"
>>>>>>> f3bc2f15
)

/***************
 * Test helpers
 ***************/

// ensureViewerFixture makes sure ../viewer/index.html exists relative to this file.
// If it creates the directory/file, it will clean them up after the test.
func ensureViewerFixture(t *testing.T) {
	t.Helper()

	_, thisFile, _, ok := runtime.Caller(0)
	if !ok {
		t.Fatalf("runtime.Caller failed")
	}
	viewerDir := filepath.Clean(filepath.Join(filepath.Dir(thisFile), "..", "viewer"))
	indexPath := filepath.Join(viewerDir, "index.html")

	// Track whether we created things, so we can clean up.
	var createdDir, createdFile bool

	if _, err := os.Stat(viewerDir); os.IsNotExist(err) {
		if err := os.MkdirAll(viewerDir, 0o755); err != nil {
			t.Fatalf("mkdir viewer dir: %v", err)
		}
		createdDir = true
	}
	if _, err := os.Stat(indexPath); os.IsNotExist(err) {
		if err := os.WriteFile(indexPath, []byte("<!doctype html><title>viewer</title>ok"), 0o644); err != nil {
			t.Fatalf("write viewer/index.html: %v", err)
		}
		createdFile = true
	}

	// Cleanup only what we created.
	t.Cleanup(func() {
		if createdFile {
			_ = os.Remove(indexPath)
		}
		if createdDir {
			_ = os.Remove(viewerDir)
		}
	})
}

// generateSelfSignedCert returns temp file paths for a short-lived self-signed cert/key.
func generateSelfSignedCert(t *testing.T) (certFile, keyFile string) {
	t.Helper()

	priv, err := rsa.GenerateKey(rand.Reader, 2048)
	if err != nil {
		t.Fatalf("rsa.GenerateKey: %v", err)
	}

	serialNumberLimit := new(big.Int).Lsh(big.NewInt(1), 128)
	serial, err := rand.Int(rand.Reader, serialNumberLimit)
	if err != nil {
		t.Fatalf("rand.Int: %v", err)
	}

	now := time.Now()
	tmpl := x509.Certificate{
		SerialNumber: serial,
		Subject:      pkix.Name{CommonName: "localhost"},
		NotBefore:    now.Add(-time.Hour),
		NotAfter:     now.Add(2 * time.Hour),
		DNSNames:     []string{"localhost"},
		IPAddresses:  []net.IP{net.ParseIP("127.0.0.1")},
		KeyUsage:     x509.KeyUsageKeyEncipherment | x509.KeyUsageDigitalSignature,
		ExtKeyUsage:  []x509.ExtKeyUsage{x509.ExtKeyUsageServerAuth},
	}

	derBytes, err := x509.CreateCertificate(rand.Reader, &tmpl, &tmpl, &priv.PublicKey, priv)
	if err != nil {
		t.Fatalf("CreateCertificate: %v", err)
	}

	certOut, err := os.CreateTemp("", "broker-cert-*.pem")
	if err != nil {
		t.Fatalf("CreateTemp cert: %v", err)
	}
	if err := pem.Encode(certOut, &pem.Block{Type: "CERTIFICATE", Bytes: derBytes}); err != nil {
		t.Fatalf("encode cert: %v", err)
	}
	_ = certOut.Close()

	keyOut, err := os.CreateTemp("", "broker-key-*.pem")
	if err != nil {
		t.Fatalf("CreateTemp key: %v", err)
	}
	if err := pem.Encode(keyOut, &pem.Block{Type: "RSA PRIVATE KEY", Bytes: x509.MarshalPKCS1PrivateKey(priv)}); err != nil {
		t.Fatalf("encode key: %v", err)
	}
	_ = keyOut.Close()

	t.Cleanup(func() {
		_ = os.Remove(certOut.Name())
		_ = os.Remove(keyOut.Name())
	})

	return certOut.Name(), keyOut.Name()
}

/******************************
 * Tests: TLS + static viewer
 ******************************/

func TestBrokerServesViewerOverTLS(t *testing.T) {
	ensureViewerFixture(t)

	certFile, keyFile := generateSelfSignedCert(t)

	handler, err := buildHandler()
	if err != nil {
		t.Fatalf("buildHandler: %v", err)
	}

	srv := &http.Server{Addr: "127.0.0.1:0", Handler: handler}
	ln, err := net.Listen("tcp", "127.0.0.1:0")
	if err != nil {
		t.Fatalf("listen: %v", err)
	}

	serverErr := make(chan error, 1)
	go func() {
		serverErr <- srv.ServeTLS(ln, certFile, keyFile)
	}()

	// Insecure client (ok for test)
	client := &http.Client{
		Transport: &http.Transport{
			TLSClientConfig: &tls.Config{InsecureSkipVerify: true}, //nolint:gosec
		},
		Timeout: 5 * time.Second,
	}

	url := fmt.Sprintf("https://%s/viewer/index.html", ln.Addr().String())
	resp, err := client.Get(url)
	if err != nil {
		t.Fatalf("GET viewer: %v", err)
	}
	defer resp.Body.Close()

	if resp.StatusCode != http.StatusOK {
		t.Fatalf("unexpected status: %d", resp.StatusCode)
	}

	ctx, cancel := context.WithTimeout(context.Background(), time.Second)
	defer cancel()
	if err := srv.Shutdown(ctx); err != nil {
		t.Fatalf("shutdown: %v", err)
	}

	if err := <-serverErr; err != nil && err != http.ErrServerClosed {
		t.Fatalf("ServeTLS: %v", err)
	}
}

/*********************************
 * Tests: /api/stats JSON handler
 *********************************/

type fakeBroker struct {
	stats BrokerStats
	mu    sync.Mutex
	calls int
}

func (f *fakeBroker) Stats() BrokerStats {
	f.mu.Lock()
	defer f.mu.Unlock()
	f.calls++
	return f.stats
}

func TestStatsHandlerReturnsJSON(t *testing.T) {
	fake := &fakeBroker{stats: BrokerStats{Broadcasts: 5, Clients: 2}}
	req := httptest.NewRequest(http.MethodGet, "/api/stats", nil)
	rr := httptest.NewRecorder()

	statsHandler(fake).ServeHTTP(rr, req)

	if rr.Code != http.StatusOK {
		t.Fatalf("unexpected status: got %d", rr.Code)
	}
	if ct := rr.Header().Get("Content-Type"); ct != "application/json" {
		t.Fatalf("unexpected content type: got %q", ct)
	}

	var resp BrokerStats
	if err := json.Unmarshal(rr.Body.Bytes(), &resp); err != nil {
		t.Fatalf("unmarshal response: %v", err)
	}
	if resp != fake.stats {
		t.Fatalf("unexpected stats: got %+v want %+v", resp, fake.stats)
	}
	fake.mu.Lock()
	defer fake.mu.Unlock()
	if fake.calls != 1 {
		t.Fatalf("expected Stats to be called once, got %d", fake.calls)
	}
}

type blockingBroker struct {
	stats   BrokerStats
	wait    chan struct{}
	started chan struct{}
	calls   int
	mu      sync.Mutex
}

func (b *blockingBroker) Stats() BrokerStats {
	b.mu.Lock()
	b.calls++
	if b.started != nil {
		close(b.started)
		b.started = nil
	}
	b.mu.Unlock()
	<-b.wait
	return b.stats
}

func TestStatsHandlerHonorsLocking(t *testing.T) {
	blocker := &blockingBroker{
		stats:   BrokerStats{Broadcasts: 1, Clients: 1},
		wait:    make(chan struct{}),
		started: make(chan struct{}),
	}
	req := httptest.NewRequest(http.MethodGet, "/api/stats", nil)
	rr := httptest.NewRecorder()

	done := make(chan struct{})
	go func() {
		statsHandler(blocker).ServeHTTP(rr, req)
		close(done)
	}()

	// Wait until Stats() is entered to ensure we're blocking in handler.
	<-blocker.started

	select {
	case <-done:
		t.Fatal("handler returned before broker released lock")
	default:
		// still blocked as expected
	}

	// Unblock Stats() and let handler finish.
	close(blocker.wait)
	<-done

	blocker.mu.Lock()
	calls := blocker.calls
	blocker.mu.Unlock()
	if calls != 1 {
		t.Fatalf("expected Stats to be called once, got %d", calls)
	}
}

func dialTestWebSocket(t *testing.T, serverURL string) *websocket.Conn {
	t.Helper()
	u := "ws" + strings.TrimPrefix(serverURL, "http")
	conn, _, err := websocket.DefaultDialer.Dial(u, nil)
	if err != nil {
		t.Fatalf("dial websocket: %v", err)
	}
	return conn
}

type wsReadResult struct {
	msg []byte
	err error
}

func listenOnce(conn *websocket.Conn) <-chan wsReadResult {
	ch := make(chan wsReadResult, 1)
	go func() {
		_, msg, err := conn.ReadMessage()
		ch <- wsReadResult{msg: msg, err: err}
	}()
	return ch
}

func TestServeWSDropsInvalidMessages(t *testing.T) {
	upgrader.CheckOrigin = func(*http.Request) bool { return true }
	broker := NewBroker(defaultMaxPayloadBytes)

	server := httptest.NewServer(http.HandlerFunc(broker.serveWS))
	defer server.Close()

	receiver := dialTestWebSocket(t, server.URL)
	defer receiver.Close()

	sender := dialTestWebSocket(t, server.URL)
	defer sender.Close()

	pending := listenOnce(receiver)

	if err := sender.WriteMessage(websocket.TextMessage, []byte("not json")); err != nil {
		t.Fatalf("write invalid message: %v", err)
	}
	select {
	case res := <-pending:
		if res.err != nil {
			t.Fatalf("receiver connection error after invalid message: %v", res.err)
		}
		t.Fatalf("unexpected broadcast after invalid message: %s", string(res.msg))
	case <-time.After(200 * time.Millisecond):
	}

	valid := []byte(`{"type":"update","id":"123"}`)
	if err := sender.WriteMessage(websocket.TextMessage, valid); err != nil {
		t.Fatalf("write valid message: %v", err)
	}

	select {
	case res := <-pending:
		if res.err != nil {
			t.Fatalf("receiver connection error waiting for valid broadcast: %v", res.err)
		}
		var envelope inboundEnvelope
		if err := json.Unmarshal(res.msg, &envelope); err != nil {
			t.Fatalf("unmarshal broadcast: %v", err)
		}
		if envelope.Type != "update" || envelope.ID != "123" {
			t.Fatalf("unexpected broadcast payload: %+v", envelope)
		}
	case <-time.After(time.Second):
		t.Fatal("timed out waiting for normalized broadcast")
	}
}

func TestServeWSRejectsOversizedMessages(t *testing.T) {
	upgrader.CheckOrigin = func(*http.Request) bool { return true }
	broker := NewBroker(64)

	server := httptest.NewServer(http.HandlerFunc(broker.serveWS))
	defer server.Close()

	receiver := dialTestWebSocket(t, server.URL)
	defer receiver.Close()

	sender := dialTestWebSocket(t, server.URL)
	defer sender.Close()

	pending := listenOnce(receiver)

	oversized := []byte(fmt.Sprintf(`{"type":"big","id":"%s"}`, strings.Repeat("x", 80)))
	if int64(len(oversized)) <= broker.maxPayloadBytes {
		t.Fatalf("constructed message length %d does not exceed broker limit %d", len(oversized), broker.maxPayloadBytes)
	}

	if err := sender.WriteMessage(websocket.TextMessage, oversized); err != nil {
		t.Fatalf("write oversized message: %v", err)
	}

	if err := sender.SetReadDeadline(time.Now().Add(time.Second)); err != nil {
		t.Fatalf("set read deadline: %v", err)
	}
	if _, _, err := sender.ReadMessage(); err == nil {
		t.Fatal("expected connection to close after oversized message")
	} else if !websocket.IsCloseError(err, websocket.CloseMessageTooBig) {
		t.Fatalf("expected CloseMessageTooBig error, got %v", err)
	}
	if err := sender.SetReadDeadline(time.Time{}); err != nil {
		t.Fatalf("reset read deadline: %v", err)
	}

	select {
	case res := <-pending:
		if res.err != nil {
			t.Fatalf("receiver connection error after oversized message: %v", res.err)
		}
		t.Fatalf("unexpected broadcast after oversized message: %s", string(res.msg))
	case <-time.After(200 * time.Millisecond):
	}

	replacement := dialTestWebSocket(t, server.URL)
	defer replacement.Close()

	valid := []byte(`{"type":"ok","id":"42"}`)
	if err := replacement.WriteMessage(websocket.TextMessage, valid); err != nil {
		t.Fatalf("write valid message from replacement client: %v", err)
	}

	select {
	case res := <-pending:
		if res.err != nil {
			t.Fatalf("receiver connection error waiting for broadcast: %v", res.err)
		}
		var envelope inboundEnvelope
		if err := json.Unmarshal(res.msg, &envelope); err != nil {
			t.Fatalf("unmarshal broadcast: %v", err)
		}
		if envelope.Type != "ok" || envelope.ID != "42" {
			t.Fatalf("unexpected broadcast payload: %+v", envelope)
		}
	case <-time.After(time.Second):
		t.Fatal("timed out waiting for broadcast after oversized message")
	}
}<|MERGE_RESOLUTION|>--- conflicted
+++ resolved
@@ -8,17 +8,6 @@
 	"crypto/x509"
 	"crypto/x509/pkix"
 	"encoding/json"
-<<<<<<< HEAD
-	"fmt"
-	"net/http"
-	"net/http/httptest"
-	"strings"
-	"sync"
-	"testing"
-	"time"
-
-	"github.com/gorilla/websocket"
-=======
 	"encoding/pem"
 	"fmt"
 	"math/big"
@@ -28,10 +17,12 @@
 	"os"
 	"path/filepath"
 	"runtime"
+	"strings"
 	"sync"
 	"testing"
 	"time"
->>>>>>> f3bc2f15
+
+	"github.com/gorilla/websocket"
 )
 
 /***************
@@ -144,7 +135,8 @@
 
 	certFile, keyFile := generateSelfSignedCert(t)
 
-	handler, err := buildHandler()
+	// NOTE: buildHandler now expects maxPayloadBytes
+	handler, err := buildHandler(defaultMaxPayloadBytes)
 	if err != nil {
 		t.Fatalf("buildHandler: %v", err)
 	}
@@ -291,6 +283,10 @@
 		t.Fatalf("expected Stats to be called once, got %d", calls)
 	}
 }
+
+/***********************
+ * Tests: WS behavior
+ ***********************/
 
 func dialTestWebSocket(t *testing.T, serverURL string) *websocket.Conn {
 	t.Helper()
@@ -331,6 +327,7 @@
 
 	pending := listenOnce(receiver)
 
+	// Send invalid (non-JSON) message; should be dropped and not broadcast.
 	if err := sender.WriteMessage(websocket.TextMessage, []byte("not json")); err != nil {
 		t.Fatalf("write invalid message: %v", err)
 	}
@@ -341,8 +338,10 @@
 		}
 		t.Fatalf("unexpected broadcast after invalid message: %s", string(res.msg))
 	case <-time.After(200 * time.Millisecond):
-	}
-
+		// expected: nothing received
+	}
+
+	// Send valid JSON; should be normalized and broadcast.
 	valid := []byte(`{"type":"update","id":"123"}`)
 	if err := sender.WriteMessage(websocket.TextMessage, valid); err != nil {
 		t.Fatalf("write valid message: %v", err)
@@ -367,7 +366,7 @@
 
 func TestServeWSRejectsOversizedMessages(t *testing.T) {
 	upgrader.CheckOrigin = func(*http.Request) bool { return true }
-	broker := NewBroker(64)
+	broker := NewBroker(64) // very small limit for the test
 
 	server := httptest.NewServer(http.HandlerFunc(broker.serveWS))
 	defer server.Close()
@@ -380,27 +379,30 @@
 
 	pending := listenOnce(receiver)
 
+	// Build an envelope that exceeds the 64-byte limit.
 	oversized := []byte(fmt.Sprintf(`{"type":"big","id":"%s"}`, strings.Repeat("x", 80)))
 	if int64(len(oversized)) <= broker.maxPayloadBytes {
 		t.Fatalf("constructed message length %d does not exceed broker limit %d", len(oversized), broker.maxPayloadBytes)
 	}
 
+	// Send oversized; server should close the offending connection.
 	if err := sender.WriteMessage(websocket.TextMessage, oversized); err != nil {
 		t.Fatalf("write oversized message: %v", err)
 	}
-
 	if err := sender.SetReadDeadline(time.Now().Add(time.Second)); err != nil {
 		t.Fatalf("set read deadline: %v", err)
 	}
 	if _, _, err := sender.ReadMessage(); err == nil {
 		t.Fatal("expected connection to close after oversized message")
-	} else if !websocket.IsCloseError(err, websocket.CloseMessageTooBig) {
-		t.Fatalf("expected CloseMessageTooBig error, got %v", err)
+	} else if !websocket.IsCloseError(err, websocket.CloseMessageTooBig) && !strings.Contains(strings.ToLower(err.Error()), "close 1009") {
+		// different stacks may map to 1009 (Message Too Big)
+		t.Fatalf("expected CloseMessageTooBig/1009 error, got %v", err)
 	}
 	if err := sender.SetReadDeadline(time.Time{}); err != nil {
 		t.Fatalf("reset read deadline: %v", err)
 	}
 
+	// No broadcast should have been delivered.
 	select {
 	case res := <-pending:
 		if res.err != nil {
@@ -408,8 +410,10 @@
 		}
 		t.Fatalf("unexpected broadcast after oversized message: %s", string(res.msg))
 	case <-time.After(200 * time.Millisecond):
-	}
-
+		// expected
+	}
+
+	// New client can still send a valid message and be broadcast to the receiver.
 	replacement := dialTestWebSocket(t, server.URL)
 	defer replacement.Close()
 
