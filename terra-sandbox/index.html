--- conflicted
+++ resolved
@@ -16,10 +16,8 @@
     </style>
   </head>
   <body>
-<<<<<<< HEAD
-=======
-    <script src="https://cdn.jsdelivr.net/npm/three@0.152.2/build/three.min.js"></script>
->>>>>>> 3e5dcb70
+
+
     <script type="module" src="./terra/main.js"></script>
   </body>
 </html>