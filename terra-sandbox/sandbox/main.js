--- conflicted
+++ resolved
@@ -54,6 +54,7 @@
 sun.shadow.camera.bottom = -800;
 sun.shadow.camera.far = 2200;
 scene.add(sun);
+
 const BASE_HEMISPHERE_INTENSITY = hemisphere.intensity;
 const BASE_SUN_INTENSITY = sun.intensity;
 
@@ -68,9 +69,10 @@
 const planeController = new PlaneController();
 planeController.attachMesh(planeMesh);
 planeController.setAuxiliaryLightsActive(false);
+
+// Capture baseline flight dynamics once
 const BASE_PLANE_GRAVITY = planeController.gravity;
 const BASE_PROPULSOR_LIFT = planeController.propulsorLift;
-<<<<<<< HEAD
 const BASE_MIN_SPEED = planeController.minSpeed;
 const BASE_MAX_SPEED = planeController.maxSpeed;
 const BASE_MAX_BOOST_SPEED = planeController.maxBoostSpeed;
@@ -78,8 +80,6 @@
 const BASE_AFTERBURNER_ACCELERATION = planeController.afterburnerAcceleration;
 const BASE_DRAG = planeController.drag;
 const BASE_BRAKE_DRAG = planeController.brakeDrag;
-=======
->>>>>>> 106bf19f
 
 const carRig = createCarRig();
 scene.add(carRig.carMesh);
@@ -207,9 +207,10 @@
   if (world._ocean) world._ocean.visible = true;
   spaceScene.setVisible(false);
   planeController.setAuxiliaryLightsActive(false);
+
+  // Restore baseline flight dynamics
   planeController.gravity = BASE_PLANE_GRAVITY;
   planeController.propulsorLift = BASE_PROPULSOR_LIFT;
-<<<<<<< HEAD
   planeController.minSpeed = BASE_MIN_SPEED;
   planeController.maxSpeed = BASE_MAX_SPEED;
   planeController.maxBoostSpeed = BASE_MAX_BOOST_SPEED;
@@ -217,8 +218,6 @@
   planeController.afterburnerAcceleration = BASE_AFTERBURNER_ACCELERATION;
   planeController.drag = BASE_DRAG;
   planeController.brakeDrag = BASE_BRAKE_DRAG;
-=======
->>>>>>> 106bf19f
 }
 
 function applySpaceEnvironment(){
@@ -235,9 +234,10 @@
   if (world._ocean) world._ocean.visible = false;
   spaceScene.setVisible(true);
   planeController.setAuxiliaryLightsActive(true, 1.3);
+
+  // Zero-G-ish tuning
   planeController.gravity = BASE_PLANE_GRAVITY * 0.14;
   planeController.propulsorLift = BASE_PROPULSOR_LIFT * 0.32;
-<<<<<<< HEAD
   planeController.minSpeed = Math.min(8, BASE_MIN_SPEED * 0.25);
   planeController.maxSpeed = BASE_MAX_SPEED * 1.8;
   planeController.maxBoostSpeed = BASE_MAX_BOOST_SPEED * 2.2;
@@ -245,8 +245,6 @@
   planeController.afterburnerAcceleration = BASE_AFTERBURNER_ACCELERATION * 1.7;
   planeController.drag = BASE_DRAG * 0.35;
   planeController.brakeDrag = BASE_BRAKE_DRAG * 0.5;
-=======
->>>>>>> 106bf19f
 }
 
 function enterSpaceScenario(){
