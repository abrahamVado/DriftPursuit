--- conflicted
+++ resolved
@@ -157,11 +157,9 @@
       toggleAuxiliaryLights: this._consumePressed('KeyL'),
       increaseAuxiliaryLights: this._consumePressed(['Equal', 'NumpadAdd']),
       decreaseAuxiliaryLights: this._consumePressed(['Minus', 'NumpadSubtract']),
-<<<<<<< HEAD
+
       dropBeacon: this._consumePressed('KeyR'),
-=======
-      dropBeacon: this._consumePressed('KeyB'),
->>>>>>> da2bc6ad
+
       clearBeacons: this._consumePressed('KeyX'),
     };
   }
