--- conflicted
+++ resolved
@@ -68,27 +68,26 @@
 
     this.beacons = [];
     this.beaconGroup = null;
+
     this.chunkAccents = new Map();
     this.chunkAccentGroup = null;
     this.exploredChunks = new Map();
     this.minimapDirty = true;
     this._minimapTimer = 0;
+
     this.ambientAudio = null;
     this.audioListener = null;
     this.ambientLevel = 0.18;
     this.ambientTarget = 0.18;
+
     this.droneLight = null;
-<<<<<<< HEAD
-    this.accentLightBudget = 0;
-    this.accentLightsAllocated = 0;
-    this.maxBeaconLights = 5;
+
+    // Accents / light budget
+    this.enableChunkAccents = false; // flip to true to enable glowing crystal accents
+    this.accentLightBudget = 0;      // how many point lights are available for accents
+    this.accentLightsAllocated = 0;  // how many we’ve used
+    this.maxBeaconLights = 5;        // reserve capacity for beacon lights
     this._accentLightSkipLogged = false;
-=======
-    this.enableChunkAccents = false;
-    this.accentLightBudget = 0;
-    this.accentLightsUsed = 0;
-    this._loggedAccentLightLimit = false;
->>>>>>> 90b7b28c
 
     this._handleChunkActivated = this._handleChunkActivated.bind(this);
     this._handleChunkDeactivated = this._handleChunkDeactivated.bind(this);
@@ -116,8 +115,8 @@
     this.renderer.shadowMap.enabled = false;
     this.renderer.useLegacyLights = false;
 
-    // initialize budget now that renderer is ready
-    this._resetAccentLightBudget();
+    // prime light tracking (renderer is now available)
+    this._resetAccentLightTracking({ recalc: false });
 
     this.scene = new THREE.Scene();
     const fogColor = new THREE.Color('#080512');
@@ -153,6 +152,8 @@
     this._attachDroneLight(shipMesh);
     this.scene.add(shipMesh);
     this.vehicleMesh = shipMesh;
+
+    // Now we can compute a precise light budget (counts ship + reserves beacons)
     this._recalculateAccentLightBudget();
 
     const spawn = this._getSpawnTransform();
@@ -182,9 +183,7 @@
   }
 
   start() {
-    if (!this.renderer) {
-      throw new Error('MarsSandbox not initialized');
-    }
+    if (!this.renderer) throw new Error('MarsSandbox not initialized');
     if (this.animationHandle) return;
     this.clock.start();
     this.animationHandle = this.renderer.setAnimationLoop(this._update);
@@ -210,9 +209,11 @@
       this.renderer.dispose();
       this.renderer = null;
     }
+    // reset tracking fields
     this.accentLightBudget = 0;
     this.accentLightsAllocated = 0;
     this._accentLightSkipLogged = false;
+
     this.terrain?.dispose?.();
     this.terrain = null;
     this.scene = null;
@@ -264,13 +265,12 @@
       this.terrain = null;
     }
     this._disposeChunkAccents();
-<<<<<<< HEAD
+    // reset + optionally recalc with current ship/beacons context
     this._resetAccentLightTracking({ recalc: Boolean(this.vehicleMesh) });
-=======
-    this._resetAccentLightBudget();
->>>>>>> 90b7b28c
+
     this.exploredChunks.clear();
     this.minimapDirty = true;
+
     this.terrain = new MarsCaveTerrainManager({
       seed: this.seed,
       chunkSize: 18,
@@ -475,9 +475,7 @@
     if (this.ambientAudio) {
       try {
         this.ambientAudio.stop();
-      } catch (error) {
-        // ignore stop errors
-      }
+      } catch (error) {}
       this.ambientAudio.disconnect?.();
       this.ambientAudio = null;
     }
@@ -514,12 +512,11 @@
     this.ambientTarget = 0.16 + offset;
   }
 
+  // ---------- Accent light tracking (dynamic) ----------
   _resetAccentLightTracking({ recalc = true } = {}) {
     this.accentLightsAllocated = 0;
     this._accentLightSkipLogged = false;
-    if (recalc) {
-      this._recalculateAccentLightBudget();
-    }
+    if (recalc) this._recalculateAccentLightBudget();
   }
 
   _recalculateAccentLightBudget() {
@@ -528,18 +525,20 @@
     const rawMaxLights = capabilities.maxLights;
     const hasNumericMax = typeof rawMaxLights === 'number' && !Number.isNaN(rawMaxLights);
     let maxLights = hasNumericMax ? rawMaxLights : Infinity;
-    if (Number.isFinite(maxLights) && maxLights < 0) {
-      maxLights = 0;
-    }
-
+    if (Number.isFinite(maxLights) && maxLights < 0) maxLights = 0;
+
+    // Count lights attached to the ship (e.g., nav/aux)
     const shipLights = this._countPointLights(this.vehicleMesh);
+
+    // Reserve some capacity for navigation beacons
     const activeBeaconLights = Array.isArray(this.beacons)
-      ? this.beacons.reduce((sum, beacon) => sum + (beacon?.light ? 1 : 0), 0)
+      ? this.beacons.reduce((sum, b) => sum + (b?.light ? 1 : 0), 0)
       : 0;
     const baseBeaconReserve = Math.max(activeBeaconLights, this.maxBeaconLights ?? 0);
     const reservedBeaconLights = Number.isFinite(maxLights)
       ? Math.min(baseBeaconReserve, Math.max(0, Math.floor(maxLights)))
       : baseBeaconReserve;
+
     const reserved = shipLights + reservedBeaconLights;
 
     if (!Number.isFinite(maxLights)) {
@@ -558,18 +557,13 @@
   _countPointLights(root) {
     if (!root?.traverse) return 0;
     let count = 0;
-    root.traverse((object) => {
-      if (object?.isPointLight) {
-        count += 1;
-      }
-    });
+    root.traverse((obj) => { if (obj?.isPointLight) count += 1; });
     return count;
   }
 
   _canAllocateAccentLight() {
-    if (!Number.isFinite(this.accentLightBudget)) {
-      return true;
-    }
+    if (!this.enableChunkAccents) return false;
+    if (!Number.isFinite(this.accentLightBudget)) return true;
     return this.accentLightsAllocated < this.accentLightBudget;
   }
 
@@ -594,10 +588,11 @@
     const budget = this.accentLightBudget;
     const chunkLabel = key ?? 'unknown';
     console.debug?.(
-      `[MarsSandbox] Accent light budget reached (${allocated}/${budget}). Skipping point light for chunk ${chunkLabel}.`,
+      `[MarsSandbox] Accent light budget reached (${allocated}/${budget}). Skipping point light for chunk ${chunkLabel}.`
     );
     this._accentLightSkipLogged = true;
   }
+  // -----------------------------------------------------
 
   _handleChunkActivated({ key, coord, metadata }) {
     if (!coord) return;
@@ -628,6 +623,7 @@
       this.chunkAccents.set(key, { group: null, crystals: [], lightCount: 0 });
       return;
     }
+
     const chunkSize = this.terrain?.chunkSize ?? 16;
     const centerVec = this.terrain?.getChunkCenter?.(coord);
     const baseCenter = centerVec ? centerVec.clone() : new THREE.Vector3(
@@ -635,6 +631,7 @@
       coord.y * chunkSize + chunkSize * 0.5,
       chunkSize * 0.5,
     );
+
     const hazard = Math.abs(metadata?.hazards ?? 0);
     const resources = Array.isArray(metadata?.resources) && metadata.resources.length > 0
       ? metadata.resources
@@ -644,11 +641,7 @@
     group.name = `chunkAccent:${key}`;
     const crystals = [];
     const biome = metadata?.biome ?? 'ember';
-    const biomeColors = {
-      lumenite: '#63f0ff',
-      siltstone: '#ffbe73',
-      ember: '#ff6a3c',
-    };
+    const biomeColors = { lumenite: '#63f0ff', siltstone: '#ffbe73', ember: '#ff6a3c' };
     let lightsAllocated = 0;
 
     for (let i = 0; i < resources.length; i += 1) {
@@ -680,35 +673,20 @@
       group.add(mesh);
 
       let light = null;
-<<<<<<< HEAD
       if (this._canAllocateAccentLight()) {
         light = new THREE.PointLight(color, 3 + hazard * 1.4, 90 + hazard * 42, 2.1);
         light.position.copy(position);
         group.add(light);
         this._allocateAccentLight();
+        lightsAllocated += 1;
       } else {
         this._notifyAccentLightSkipped(key);
-=======
-      if (this.accentLightsUsed < this.accentLightBudget) {
-        light = new THREE.PointLight(color, 3 + hazard * 1.4, 90 + hazard * 42, 2.1);
-        light.position.copy(position);
-        group.add(light);
-        this.accentLightsUsed += 1;
-        lightsAllocated += 1;
-      } else if (!this._loggedAccentLightLimit) {
-        console.info('MarsSandbox: accent light budget exhausted; skipping additional chunk lights.');
-        this._loggedAccentLightLimit = true;
->>>>>>> 90b7b28c
       }
 
       crystals.push({
         mesh,
         light,
-<<<<<<< HEAD
         baseIntensity: light ? light.intensity : 0,
-=======
-        baseIntensity: light?.intensity ?? 0,
->>>>>>> 90b7b28c
         baseEmissive: material.emissiveIntensity,
         phase: Math.random() * Math.PI * 2,
       });
@@ -721,20 +699,16 @@
   _removeChunkAccent(key) {
     const accent = this.chunkAccents.get(key);
     if (!accent) return;
+
     if (accent.group && this.chunkAccentGroup) {
       this.chunkAccentGroup.remove(accent.group);
     }
     if (accent.crystals) {
       for (const crystal of accent.crystals) {
-        if (crystal.light) {
-          this._releaseAccentLight();
-        }
+        if (crystal.light) this._releaseAccentLight(1);
         crystal.mesh?.geometry?.dispose?.();
         crystal.mesh?.material?.dispose?.();
       }
-    }
-    if (accent.lightCount > 0) {
-      this.accentLightsUsed = Math.max(0, this.accentLightsUsed - accent.lightCount);
     }
     this.chunkAccents.delete(key);
   }
@@ -743,25 +717,8 @@
     for (const key of [...this.chunkAccents.keys()]) {
       this._removeChunkAccent(key);
     }
-<<<<<<< HEAD
     this.accentLightsAllocated = 0;
     this._accentLightSkipLogged = false;
-=======
-    this.accentLightsUsed = 0;
-    this._loggedAccentLightLimit = false;
-  }
-
-  _resetAccentLightBudget() {
-    const maxLights = this.renderer?.capabilities?.maxLights;
-    const fallback = 24;
-    const reservedLights = 6;
-    const capacity = Number.isFinite(maxLights) ? maxLights : fallback;
-    this.accentLightBudget = this.enableChunkAccents ? Math.max(0, capacity - reservedLights) : 0;
-    this.accentLightsUsed = this.enableChunkAccents
-      ? Math.min(this.accentLightsUsed, this.accentLightBudget)
-      : 0;
-    this._loggedAccentLightLimit = false;
->>>>>>> 90b7b28c
   }
 
   _animateChunkAccents(elapsed) {
@@ -825,6 +782,8 @@
     this.minimapDirty = true;
     this._minimapTimer = 0;
     this.hud.setStatus('Navigation beacon deployed.');
+
+    // beacons changed; recompute budget
     this._recalculateAccentLightBudget();
   }
 
@@ -854,11 +813,11 @@
       beacon.mesh?.material?.dispose?.();
     }
     this.beacons.length = 0;
-    if (!silent) {
-      this.hud.setStatus('Navigation beacons recalled.');
-    }
+    if (!silent) this.hud.setStatus('Navigation beacons recalled.');
     this.minimapDirty = true;
     this._minimapTimer = 0;
+
+    // beacons removed; recompute budget
     this._recalculateAccentLightBudget();
   }
 
