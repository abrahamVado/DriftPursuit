import { TerraPlaneController, createPlaneMesh } from './PlaneController.js';
import { CarController, createCarRig } from '../sandbox/CarController.js';
import { ChaseCamera } from '../sandbox/ChaseCamera.js';
import { CollisionSystem } from '../sandbox/CollisionSystem.js';
import { TerraHUD } from './TerraHUD.js';
import { TerraProjectileManager } from './Projectiles.js';
import { TerraInputManager } from './InputManager.js';
import {
  createRenderer,
  createPerspectiveCamera,
  enableWindowResizeHandling,
  requireTHREE,
} from '../shared/threeSetup.js';
import {
  loadMapDefinitions,
  selectMapDefinition,
} from './maps.js';
import {
  DEFAULT_WORLD_ENVIRONMENT,
  initializeWorldForMap,
} from './worldFactory.js';
import {
  createHud,
  createHudPresets,
  createMapSelectionHandler,
} from './hudConfig.js';
import { createVehicleSystem } from './vehicles.js';
import { preloadGLTFLoader } from './ensureGltfLoader.js';

const THREE = requireTHREE();

preloadGLTFLoader().catch((error) => {
  console.warn('[Terra] Failed to preload GLTFLoader module:', error);
});

const MAPS_ENDPOINT = './maps.json';
const DEFAULT_BODY_BACKGROUND = DEFAULT_WORLD_ENVIRONMENT.bodyBackground;
const SOLAR_SYSTEM_MAP_ID = 'solar-system';
const SPACE_TRANSITION_ALTITUDE = 10000;
const PLANET_APPROACH_DISTANCE = 500;
const SOLAR_MOVEMENT_SCALE = 1;

const SOLAR_ENTRY_POSITION = new THREE.Vector3(0, -8000, 12000);
const SOLAR_ENTRY_VELOCITY = new THREE.Vector3(0, 0, 0);

const FALLBACK_MAPS = [
  {
    id: SOLAR_SYSTEM_MAP_ID,
    name: 'Orbital Reach',
    description: 'Twin worlds orbit a radiant star amid deep-space vistas.',
    type: 'solar-system',
    environment: {
      background: '#050912',
      bodyBackground: 'linear-gradient(180deg, #02030a 0%, #050b1a 45%, #0a1328 100%)',
      fog: { color: '#060912', near: 16000, far: 48000 },
      sun: { position: [0, 0, 0], intensity: 1.25, color: '#ffe4a6' },
      hemisphere: { skyColor: '#0f1630', groundColor: '#03050a', intensity: 0.35 },
    },
  },
  {
    id: 'aurora-basin',
    name: 'Aurora Basin',
    description: 'Rolling terrain under bright aurora skies.',
    type: 'procedural',
    seed: 982451653,
    chunkSize: 640,
    radius: 3,
    environment: {
      background: '#90b6ff',
      bodyBackground: DEFAULT_BODY_BACKGROUND,
      fog: { color: '#a4c6ff', near: DEFAULT_WORLD_ENVIRONMENT.fog.near, far: DEFAULT_WORLD_ENVIRONMENT.fog.far },
      sun: {
        position: DEFAULT_WORLD_ENVIRONMENT.sun.position,
        intensity: DEFAULT_WORLD_ENVIRONMENT.sun.intensity,
        color: '#ffffff',
      },
      hemisphere: {
        skyColor: '#dce9ff',
        groundColor: '#2b4a2e',
        intensity: DEFAULT_WORLD_ENVIRONMENT.hemisphere.intensity,
      },
    },
  },
];

document.body.style.margin = '0';
document.body.style.overflow = 'hidden';
document.body.style.background = DEFAULT_BODY_BACKGROUND;

const renderer = createRenderer();

const scene = new THREE.Scene();
scene.background = new THREE.Color(DEFAULT_WORLD_ENVIRONMENT.backgroundColor);
scene.fog = new THREE.Fog(
  DEFAULT_WORLD_ENVIRONMENT.fog.color,
  DEFAULT_WORLD_ENVIRONMENT.fog.near,
  DEFAULT_WORLD_ENVIRONMENT.fog.far,
);

const camera = createPerspectiveCamera({ fov: 60, near: 0.1, far: 24000 });

const hemisphere = new THREE.HemisphereLight(
  DEFAULT_WORLD_ENVIRONMENT.hemisphere.skyColor,
  DEFAULT_WORLD_ENVIRONMENT.hemisphere.groundColor,
  DEFAULT_WORLD_ENVIRONMENT.hemisphere.intensity,
);
scene.add(hemisphere);

const sun = new THREE.DirectionalLight(
  DEFAULT_WORLD_ENVIRONMENT.sun.color,
  DEFAULT_WORLD_ENVIRONMENT.sun.intensity,
);
sun.position.set(
  DEFAULT_WORLD_ENVIRONMENT.sun.position[0],
  DEFAULT_WORLD_ENVIRONMENT.sun.position[1],
  DEFAULT_WORLD_ENVIRONMENT.sun.position[2],
);
sun.castShadow = true;
sun.shadow.mapSize.set(2048, 2048);
sun.shadow.camera.left = -800;
sun.shadow.camera.right = 800;
sun.shadow.camera.top = 800;
sun.shadow.camera.bottom = -800;
sun.shadow.camera.far = 2400;
scene.add(sun);

const collisionSystem = new CollisionSystem({ world: null, crashMargin: 2.4, obstaclePadding: 3.2 });
const projectileManager = new TerraProjectileManager({ scene, world: null });
const ammoPresets = projectileManager.getAmmoTypes();

let availableMaps = [...FALLBACK_MAPS];
let defaultMapId = FALLBACK_MAPS[0]?.id ?? null;
let currentMapDefinition = FALLBACK_MAPS[0] ?? null;

const mapSelectionHandler = createMapSelectionHandler((mapId) => {
  if (!mapId) return;
  if (currentMapDefinition?.id === mapId) return;
  try {
    const url = new URL(window.location.href);
    url.searchParams.set('map', mapId);
    window.location.href = url.toString();
  } catch (error){
    window.location.search = `?map=${encodeURIComponent(mapId)}`;
  }
});

<<<<<<< HEAD
let hudNavigationLightsEnabled = true;
=======
let navigationLightsEnabled = true;
>>>>>>> 3e5dcb70

const hudPresets = createHudPresets();
const { hud } = createHud({
  TerraHUDClass: TerraHUD,
  ammoOptions: ammoPresets,
  mapOptions: availableMaps,
  onAmmoSelect: (ammoId) => {
    const accepted = projectileManager.setAmmoType(ammoId);
    if (!accepted){
      hud.setActiveAmmo(projectileManager.getCurrentAmmoId());
    }
  },
  onMapSelect: mapSelectionHandler,
  onToggleLights: handleNavigationLightsToggle,
<<<<<<< HEAD
  initialLightsActive: hudNavigationLightsEnabled,
=======
  initialLightsActive: navigationLightsEnabled,
>>>>>>> 3e5dcb70
  presets: hudPresets,
});
hud.setActiveAmmo(projectileManager.getCurrentAmmoId());

const chaseCamera = new ChaseCamera(camera, {
  distance: 82,
  height: 28,
  stiffness: 4.2,
  lookStiffness: 6.8,
  forwardResponsiveness: 5.1,
  pitchInfluence: 0.36,
});

const SKY_CEILING = 36000;
const MAX_DEFAULT_VEHICLES = 5;

const planeCameraConfig = {
  distance: 82,
  height: 26,
  stiffness: 4.4,
  lookStiffness: 7.2,
  forwardResponsiveness: 5.4,
  pitchInfluence: 0.38,
};

const carCameraConfig = {
  distance: 42,
  height: 14,
  stiffness: 5.8,
  lookStiffness: 7.8,
  forwardResponsiveness: 6.4,
  pitchInfluence: 0.22,
};

const input = new TerraInputManager();
const LOCAL_PLAYER_ID = 'pilot-local';
const ORIGIN_FALLBACK = new THREE.Vector3(0, 0, 0);

const worldRef = { current: null };

let isInSolarSystem = false;
let lastTerraMapId = null;
let lastTerraMapDefinition = null;
let terraReturnPoint = null;
let navigationLightsEnabled = true;

const vehicleSystem = createVehicleSystem({
  THREE,
  scene,
  chaseCamera,
  hud,
  hudPresets,
  projectileManager,
  collisionSystem,
  getWorld: () => worldRef.current,
  localPlayerId: LOCAL_PLAYER_ID,
  planeCameraConfig,
  carCameraConfig,
  maxDefaultVehicles: MAX_DEFAULT_VEHICLES,
  skyCeiling: SKY_CEILING,
  createPlaneMesh,
  createPlaneController: () => new TerraPlaneController(),
  createCarRig,
  createCarController: () => new CarController(),
});

function isSolarDefinition(definition){
  if (!definition) return false;
  if (definition.id === SOLAR_SYSTEM_MAP_ID) return true;
  const type = typeof definition.type === 'string' ? definition.type.toLowerCase() : null;
  if (type === 'solar-system') return true;
  const descriptorType = typeof definition.descriptor?.type === 'string'
    ? definition.descriptor.type.toLowerCase()
    : null;
  return descriptorType === 'solar-system';
}

function getDefinitionById(mapId){
  if (!mapId) return null;
  return availableMaps.find((entry) => entry.id === mapId)
    ?? FALLBACK_MAPS.find((entry) => entry.id === mapId)
    ?? null;
}

function rememberTerraDefinition(definition){
  if (!definition || isSolarDefinition(definition)) return;
  lastTerraMapId = definition.id ?? lastTerraMapId ?? defaultMapId;
  lastTerraMapDefinition = definition;
}

function applyWorldDefinition(mapDefinition){
  if (!mapDefinition) return null;
  const worldResult = initializeWorldForMap({
    scene,
    mapDefinition,
    currentWorld: worldRef.current,
    collisionSystem,
    projectileManager,
    environment: { document, hemisphere, sun },
  });
  worldRef.current = worldResult.world;
  currentMapDefinition = worldResult.mapDefinition ?? mapDefinition;
  hud.setActiveMap(currentMapDefinition?.id ?? '');
  isInSolarSystem = isSolarDefinition(currentMapDefinition);
  if (!isInSolarSystem){
    rememberTerraDefinition(currentMapDefinition);
  }
  return worldResult;
}

function enterSolarSystem(activeState){
  if (isInSolarSystem) return;
  const solarDefinition = getDefinitionById(SOLAR_SYSTEM_MAP_ID);
  if (!solarDefinition) return;
  if (!isSolarDefinition(currentMapDefinition)){
    rememberTerraDefinition(currentMapDefinition);
  }
  terraReturnPoint = activeState?.position ? activeState.position.clone() : null;

  const result = applyWorldDefinition(solarDefinition);
  if (!result){
    return;
  }

  const entryPosition = SOLAR_ENTRY_POSITION.clone();
  if (worldRef.current?.getPrimaryPlanetSpawnPoint){
    const spawnPoint = worldRef.current.getPrimaryPlanetSpawnPoint(640);
    if (spawnPoint){
      entryPosition.copy(spawnPoint);
    }
  }
  vehicleSystem.teleportActiveVehicle({ position: entryPosition, velocity: SOLAR_ENTRY_VELOCITY });
  const activeVehicle = vehicleSystem.getActiveVehicle();
  const state = activeVehicle ? vehicleSystem.getVehicleState(activeVehicle) : null;
  if (state){
    chaseCamera.snapTo(state);
    worldRef.current?.update?.(state.position);
  } else {
    worldRef.current?.update?.(entryPosition);
  }
}

function exitSolarSystem(activeState){
  if (!isInSolarSystem) return;
  const fallbackId = lastTerraMapId ?? defaultMapId;
  const targetDefinition = lastTerraMapDefinition
    ?? getDefinitionById(fallbackId)
    ?? availableMaps.find((entry) => !isSolarDefinition(entry))
    ?? FALLBACK_MAPS[0];
  if (!targetDefinition) return;

  applyWorldDefinition(targetDefinition);

  const world = worldRef.current;
  const basePoint = terraReturnPoint
    ? terraReturnPoint.clone()
    : activeState?.position
      ? activeState.position.clone()
      : ORIGIN_FALLBACK.clone();
  terraReturnPoint = null;

  if (!world || !basePoint){
    return;
  }

  world.update?.(basePoint);
  const ground = world.getHeightAt?.(basePoint.x, basePoint.y);
  const groundHeight = Number.isFinite(ground) ? ground : 0;
  const landingAltitude = groundHeight + 620;
  const returnPosition = new THREE.Vector3(basePoint.x, basePoint.y, landingAltitude);

  vehicleSystem.teleportActiveVehicle({ position: returnPosition, velocity: SOLAR_ENTRY_VELOCITY });
  const activeVehicle = vehicleSystem.getActiveVehicle();
  const state = activeVehicle ? vehicleSystem.getVehicleState(activeVehicle) : null;
  if (state){
    chaseCamera.snapTo(state);
    world.update?.(state.position);
  } else {
    world.update?.(returnPosition);
  }
}

function handleEnvironmentTransitions(activeVehicle, activeState){
  if (!activeState) return { activeVehicle, activeState };

  if (!isInSolarSystem){
    if (Number.isFinite(activeState.altitude) && activeState.altitude >= SPACE_TRANSITION_ALTITUDE){
      enterSolarSystem(activeState);
      const refreshedVehicle = vehicleSystem.getActiveVehicle() ?? activeVehicle;
      const refreshedState = refreshedVehicle ? vehicleSystem.getVehicleState(refreshedVehicle) : null;
      return { activeVehicle: refreshedVehicle, activeState: refreshedState ?? activeState };
    }
  } else {
    const world = worldRef.current;
    if (world?.getApproachInfo && activeState.position){
      const approach = world.getApproachInfo(activeState.position, PLANET_APPROACH_DISTANCE);
      if (approach && (approach.withinThreshold || (Number.isFinite(approach.distanceToSurface) && approach.distanceToSurface <= PLANET_APPROACH_DISTANCE))){
        exitSolarSystem(activeState);
        const refreshedVehicle = vehicleSystem.getActiveVehicle() ?? activeVehicle;
        const refreshedState = refreshedVehicle ? vehicleSystem.getVehicleState(refreshedVehicle) : null;
        return { activeVehicle: refreshedVehicle, activeState: refreshedState ?? activeState };
      }
    }
  }

  return { activeVehicle, activeState };
}

const FIRE_COOLDOWN = 0.35;
const MIN_FAILED_FIRE_DELAY = 0.12;
const activeFireSources = new Set();
let fireInputHeld = false;
let fireCooldownTimer = 0;

function setFireSourceActive(source, active){
  if (!source) return;
  if (active){
    activeFireSources.add(source);
  } else {
    activeFireSources.delete(source);
  }
  fireInputHeld = activeFireSources.size > 0;
}

function resetFireInput(){
  activeFireSources.clear();
  fireInputHeld = false;
}

function handleNavigationLightsToggle(active){
<<<<<<< HEAD
  hudNavigationLightsEnabled = !!active;
  vehicleSystem.setNavigationLightsEnabled?.(hudNavigationLightsEnabled);
  if (hud?.lightsActive !== hudNavigationLightsEnabled){
    hud?.setLightsActive?.(hudNavigationLightsEnabled, { silent: true });
=======
  navigationLightsEnabled = !!active;
  vehicleSystem.setNavigationLightsEnabled?.(navigationLightsEnabled);
  if (hud?.lightsActive !== navigationLightsEnabled){
    hud?.setLightsActive?.(navigationLightsEnabled, { silent: true });
>>>>>>> 3e5dcb70
  }
}

function getRequestedMapId(){
  try {
    const url = new URL(window.location.href);
    return url.searchParams.get('map');
  } catch (error){
    return null;
  }
}

enableWindowResizeHandling({ renderer, camera });

function animate(now){
  requestAnimationFrame(animate);
  const dt = Math.min(0.08, (now - animate.lastTime) / 1000 || 0);
  animate.lastTime = now;
  animate.elapsedTime = (animate.elapsedTime ?? 0) + dt;

  const inputSample = input.readState(dt);
  const preTransitionScale = isInSolarSystem ? SOLAR_MOVEMENT_SCALE : 1;
  let { activeVehicle, activeState, hudData } = vehicleSystem.update({
    dt,
    elapsedTime: animate.elapsedTime,
    inputSample,
    movementScale: preTransitionScale,
  });

  const transitionResult = handleEnvironmentTransitions(activeVehicle, activeState);
  activeVehicle = transitionResult.activeVehicle ?? activeVehicle;
  activeState = transitionResult.activeState ?? activeState;

  fireCooldownTimer = Math.max(0, fireCooldownTimer - dt);
  if (fireInputHeld && fireCooldownTimer <= 0){
    const fired = vehicleSystem.fireActiveVehicleProjectile();
    fireCooldownTimer = fired ? FIRE_COOLDOWN : MIN_FAILED_FIRE_DELAY;
  }

  const projectileDt = dt * (isInSolarSystem ? SOLAR_MOVEMENT_SCALE : 1);
  projectileManager.update(projectileDt, {
    vehicles: vehicleSystem.getVehicles(),
    onVehicleHit: (vehicle, projectile) => {
      vehicleSystem.handleProjectileHit(vehicle, projectile);
    },
    onImpact: (impact) => {
      if (worldRef.current && typeof worldRef.current.applyProjectileImpact === 'function'){
        worldRef.current.applyProjectileImpact(impact);
      }
    },
  });

  if (activeVehicle && activeState){
    const mode = activeVehicle.modes[activeVehicle.mode];
    const cameraConfig = mode?.cameraConfig ?? planeCameraConfig;
    chaseCamera.setConfig(cameraConfig);
    chaseCamera.update(activeState, dt, inputSample?.cameraOrbit ?? null);
    worldRef.current?.update?.(activeState.position);
  } else if (worldRef.current){
    worldRef.current.update(ORIGIN_FALLBACK);
  }

  hud.update(hudData);

  renderer.render(scene, camera);
}
animate.lastTime = performance.now();
animate.elapsedTime = 0;

async function bootstrap(){
  const requestedId = getRequestedMapId();
  const origin = typeof window !== 'undefined' ? window.location.href : undefined;
  const fetchFn = typeof fetch === 'function' ? fetch : null;
  const definition = await loadMapDefinitions({
    endpoint: MAPS_ENDPOINT,
    requestedId,
    fetchFn,
    fallbackMaps: FALLBACK_MAPS,
    fallbackDefaultId: defaultMapId,
    origin,
  });

  availableMaps = Array.isArray(definition.maps) && definition.maps.length
    ? definition.maps
    : [...FALLBACK_MAPS];
  defaultMapId = definition.defaultId ?? availableMaps[0]?.id ?? defaultMapId;

  const selection = selectMapDefinition({
    maps: availableMaps,
    requestedId,
    fallbackId: defaultMapId,
    fallbackMaps: FALLBACK_MAPS,
  });

  availableMaps = selection.maps;
  defaultMapId = selection.id ?? defaultMapId;
  currentMapDefinition = selection.selected ?? availableMaps[0] ?? FALLBACK_MAPS[0];

  hud.setMapOptions(availableMaps);
  applyWorldDefinition(currentMapDefinition);

  vehicleSystem.spawnDefaultVehicles();
  vehicleSystem.handlePlayerJoin(LOCAL_PLAYER_ID, { initialMode: 'plane' });
<<<<<<< HEAD
  vehicleSystem.setNavigationLightsEnabled?.(hudNavigationLightsEnabled);
  hud.setLightsActive?.(hudNavigationLightsEnabled, { silent: true });
=======
  vehicleSystem.setNavigationLightsEnabled?.(navigationLightsEnabled);
  hud.setLightsActive?.(navigationLightsEnabled, { silent: true });
>>>>>>> 3e5dcb70

  const initialVehicle = vehicleSystem.getActiveVehicle()
    ?? vehicleSystem.getVehicles().get(LOCAL_PLAYER_ID)
    ?? vehicleSystem.getVehicles().values().next().value
    ?? null;

  if (initialVehicle){
    const state = vehicleSystem.getVehicleState(initialVehicle);
    if (state){
      chaseCamera.snapTo(state);
      worldRef.current?.update?.(state.position);
    } else {
      worldRef.current?.update?.(ORIGIN_FALLBACK);
    }
  } else {
    worldRef.current?.update?.(ORIGIN_FALLBACK);
  }

  requestAnimationFrame(animate);
}

window.addEventListener('keydown', (event) => {
  if (event.defaultPrevented) return;
  if (event.code === 'BracketRight'){
    vehicleSystem.cycleActiveVehicle(1);
  } else if (event.code === 'BracketLeft'){
    vehicleSystem.cycleActiveVehicle(-1);
  } else if (event.code === 'KeyF'){
    vehicleSystem.handleFocusShortcut();
  } else if ((event.code === 'Space' || event.code === 'KeyX' || event.code === 'Enter') && !event.repeat){
    setFireSourceActive(event.code, true);
    event.preventDefault();
  }
});

window.addEventListener('keyup', (event) => {
  if (event.code === 'Space' || event.code === 'KeyX' || event.code === 'Enter'){
    setFireSourceActive(event.code, false);
    event.preventDefault();
  }
});

window.addEventListener('mousedown', (event) => {
  if (event.button === 0){
    setFireSourceActive(`mouse-${event.button}`, true);
    event.preventDefault();
  }
});

window.addEventListener('mouseup', (event) => {
  if (event.button === 0){
    setFireSourceActive(`mouse-${event.button}`, false);
    event.preventDefault();
  }
});

window.addEventListener('mouseleave', () => {
  setFireSourceActive('mouse-0', false);
});

window.addEventListener('blur', () => {
  resetFireInput();
});

bootstrap().catch((error) => {
  console.error('Failed to initialize Terra sandbox', error);
});

window.DriftPursuitTerra = {
  join: (id, options) => vehicleSystem.handlePlayerJoin(id, options),
  leave: (id) => vehicleSystem.handlePlayerLeave(id),
  cycle: (delta) => vehicleSystem.cycleActiveVehicle(delta ?? 1),
  focus: () => vehicleSystem.handleFocusShortcut(),
  setActive: (id) => vehicleSystem.setActiveVehicle(id),
  update: (id, snapshot) => vehicleSystem.applyVehicleSnapshot(id, snapshot),
  getTrackedVehicles(){
    return vehicleSystem.getTrackedVehicles();
  },
  fire(){
    return vehicleSystem.fireActiveVehicleProjectile();
  },
  setAmmo(ammoId){
    const accepted = projectileManager.setAmmoType(ammoId);
    if (accepted){
      hud.setActiveAmmo(projectileManager.getCurrentAmmoId());
    }
    return accepted;
  },
  getAmmoTypes(){
    return projectileManager.getAmmoTypes().map(({ id, name, effect }) => ({ id, name, effect }));
  },
};<|MERGE_RESOLUTION|>--- conflicted
+++ resolved
@@ -144,11 +144,8 @@
   }
 });
 
-<<<<<<< HEAD
-let hudNavigationLightsEnabled = true;
-=======
+// Single source of truth for nav lights
 let navigationLightsEnabled = true;
->>>>>>> 3e5dcb70
 
 const hudPresets = createHudPresets();
 const { hud } = createHud({
@@ -163,11 +160,7 @@
   },
   onMapSelect: mapSelectionHandler,
   onToggleLights: handleNavigationLightsToggle,
-<<<<<<< HEAD
-  initialLightsActive: hudNavigationLightsEnabled,
-=======
   initialLightsActive: navigationLightsEnabled,
->>>>>>> 3e5dcb70
   presets: hudPresets,
 });
 hud.setActiveAmmo(projectileManager.getCurrentAmmoId());
@@ -212,7 +205,6 @@
 let lastTerraMapId = null;
 let lastTerraMapDefinition = null;
 let terraReturnPoint = null;
-let navigationLightsEnabled = true;
 
 const vehicleSystem = createVehicleSystem({
   THREE,
@@ -398,17 +390,10 @@
 }
 
 function handleNavigationLightsToggle(active){
-<<<<<<< HEAD
-  hudNavigationLightsEnabled = !!active;
-  vehicleSystem.setNavigationLightsEnabled?.(hudNavigationLightsEnabled);
-  if (hud?.lightsActive !== hudNavigationLightsEnabled){
-    hud?.setLightsActive?.(hudNavigationLightsEnabled, { silent: true });
-=======
   navigationLightsEnabled = !!active;
   vehicleSystem.setNavigationLightsEnabled?.(navigationLightsEnabled);
   if (hud?.lightsActive !== navigationLightsEnabled){
     hud?.setLightsActive?.(navigationLightsEnabled, { silent: true });
->>>>>>> 3e5dcb70
   }
 }
 
@@ -512,13 +497,8 @@
 
   vehicleSystem.spawnDefaultVehicles();
   vehicleSystem.handlePlayerJoin(LOCAL_PLAYER_ID, { initialMode: 'plane' });
-<<<<<<< HEAD
-  vehicleSystem.setNavigationLightsEnabled?.(hudNavigationLightsEnabled);
-  hud.setLightsActive?.(hudNavigationLightsEnabled, { silent: true });
-=======
   vehicleSystem.setNavigationLightsEnabled?.(navigationLightsEnabled);
   hud.setLightsActive?.(navigationLightsEnabled, { silent: true });
->>>>>>> 3e5dcb70
 
   const initialVehicle = vehicleSystem.getActiveVehicle()
     ?? vehicleSystem.getVehicles().get(LOCAL_PLAYER_ID)
