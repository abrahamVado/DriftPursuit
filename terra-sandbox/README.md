# DriftPursuit Terra Sandbox

This directory contains a standalone copy of the DriftPursuit Terra sandbox from the original `viewer` package so it can be
loaded independently (e.g. from the Go broker `/terra-sandbox/` route).

Open [`index.html`](./index.html) in a browser (served from a local web server) to explore the sandbox experience.

## Structure

<<<<<<< HEAD
- `index.html` – entry point that bootstraps the Terra sandbox module.
=======
- `index.html` – entry point that loads Three.js and bootstraps the Terra sandbox module.
>>>>>>> 3e5dcb70
- `terra/` – Terra-specific gameplay logic, HUD, world streamer wiring, and map configuration.
- `sandbox/` – reusable controllers, camera helpers, HUD overlays, and supporting systems extracted from the original viewer.
- `shared/` – shared Three.js bootstrap helpers.
- `world/` – terrain streaming and procedural generation helpers used by the sandbox.

<<<<<<< HEAD
Three.js **must** be available on the page. The sandbox now loads the Three.js ES module directly from the entry bundle and
continues to lazily import the GLTF loader so the experience matches the original viewer bundle without requiring
additional script tags.
=======
Three.js **must** be available on the page. The sandbox lazily imports the GLTF loader module on-demand so the experience
matches the original viewer bundle without requiring additional script tags.
>>>>>>> 3e5dcb70
<|MERGE_RESOLUTION|>--- conflicted
+++ resolved
@@ -7,21 +7,15 @@
 
 ## Structure
 
-<<<<<<< HEAD
-- `index.html` – entry point that bootstraps the Terra sandbox module.
-=======
+
 - `index.html` – entry point that loads Three.js and bootstraps the Terra sandbox module.
->>>>>>> 3e5dcb70
+
 - `terra/` – Terra-specific gameplay logic, HUD, world streamer wiring, and map configuration.
 - `sandbox/` – reusable controllers, camera helpers, HUD overlays, and supporting systems extracted from the original viewer.
 - `shared/` – shared Three.js bootstrap helpers.
 - `world/` – terrain streaming and procedural generation helpers used by the sandbox.
 
-<<<<<<< HEAD
+
 Three.js **must** be available on the page. The sandbox now loads the Three.js ES module directly from the entry bundle and
 continues to lazily import the GLTF loader so the experience matches the original viewer bundle without requiring
 additional script tags.
-=======
-Three.js **must** be available on the page. The sandbox lazily imports the GLTF loader module on-demand so the experience
-matches the original viewer bundle without requiring additional script tags.
->>>>>>> 3e5dcb70
