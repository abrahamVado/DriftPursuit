--- conflicted
+++ resolved
@@ -44,7 +44,7 @@
   joltStrength: 0.45,
   maxTurnPerStepRad: Math.PI / 6,
   profile: {
-<<<<<<< HEAD
+
     baseScale: 1.3,
     lobeCenters: [Math.PI / 2, (3 * Math.PI) / 2],
     lobeStrengths: [1.05, 1.05],
@@ -54,18 +54,6 @@
     fractalLacunarity: 2.1,
     twistFrequency: 0.018,
     twistStrength: 0.6
-=======
-    baseScale: 1.35,
-    lobeCenters: [Math.PI / 2, (3 * Math.PI) / 2],
-    lobeStrengths: [0.95, 0.95],
-    lobeWidth: 1.15,
 
-    fractalOctaves: 0,
-    fractalGain: 0,
-
-    fractalLacunarity: 2.1,
-    twistFrequency: 0.03,
-    twistStrength: 0.72
->>>>>>> 1a94fc0f
   }
 };