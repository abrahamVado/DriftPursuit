export interface CavernProfileParams {
  baseScale: number;
  lobeCenters: number[];
  lobeStrengths: number[];
  lobeWidth: number;
  fractalOctaves: number;
  fractalGain: number;
  fractalLacunarity: number;
  twistFrequency: number;
  twistStrength: number;
}
export interface SandboxParams {
  worldSeed: number;
  chunkLength: number;
  ringStep: number;
  tubeSides: number;
  dirFreq: number;
  dirBlend: number;
  radiusBase: number;
  radiusVar: number;
  radiusFreq: number;
  roughAmp: number;
  roughFreq: number;
  joltEveryMeters: number;
  joltStrength: number;
  maxTurnPerStepRad: number;
  profile: CavernProfileParams;

}

export const defaultParams: SandboxParams = {
  worldSeed: 1337,
  chunkLength: 90,
  ringStep: 3,
  tubeSides: 20,
  dirFreq: 0.05,
  dirBlend: 0.65,
  radiusBase: 11,
  radiusVar: 3,
  radiusFreq: 0.014,
  roughAmp: 1.1,
  roughFreq: 0.14,
  joltEveryMeters: 140,
  joltStrength: 0.45,
  maxTurnPerStepRad: Math.PI / 6,
  profile: {
    baseScale: 1.35,
    lobeCenters: [Math.PI / 2, (3 * Math.PI) / 2],
    lobeStrengths: [0.95, 0.95],
    lobeWidth: 1.15,
<<<<<<< HEAD
    fractalOctaves: 0,
    fractalGain: 0,
=======
    fractalOctaves: 4,
    fractalGain: 0.55,
>>>>>>> 7828f734
    fractalLacunarity: 2.1,
    twistFrequency: 0.03,
    twistStrength: 0.72
  }
};<|MERGE_RESOLUTION|>--- conflicted
+++ resolved
@@ -48,13 +48,10 @@
     lobeCenters: [Math.PI / 2, (3 * Math.PI) / 2],
     lobeStrengths: [0.95, 0.95],
     lobeWidth: 1.15,
-<<<<<<< HEAD
+
     fractalOctaves: 0,
     fractalGain: 0,
-=======
-    fractalOctaves: 4,
-    fractalGain: 0.55,
->>>>>>> 7828f734
+
     fractalLacunarity: 2.1,
     twistFrequency: 0.03,
     twistStrength: 0.72
