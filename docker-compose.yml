--- conflicted
+++ resolved
@@ -42,10 +42,7 @@
     environment:
       NODE_ENV: production
       NEXT_PUBLIC_BROKER_URL: ws://host.docker.internal:43127/ws
-<<<<<<< HEAD
       # Web client proxy reaches the bundled Python bridge via the Compose network.
-=======
->>>>>>> 5c24caa0
       SIM_BRIDGE_URL: http://bot-runner:8000
     ports:
       - "3000:3000"
