# Environment Configuration

The Drift Pursuit sandbox relies on a small `.env.local` file inside `tunnelcave_sandbox_web/` to surface runtime configuration to the Next.js frontend. The keys listed below are safe defaults for local development and align with the expectations baked into the onboarding UI.

## Required Keys

| Key | Purpose | Local sample |
| --- | --- | --- |
| `NEXT_PUBLIC_BROKER_URL` | Websocket endpoint for exchanging HUD telemetry with the broker service. | `ws://localhost:43127/ws` |
| `SIM_BRIDGE_URL` | Server-side override for the simulation bridge origin used by the API proxy. | `http://localhost:8000` |
| `NEXT_PUBLIC_SIM_BRIDGE_URL` | HTTP origin that exposes the simulation bridge handshake and command endpoints. | `http://localhost:8000` |

> [!TIP]
> Run `scripts/setup-env.sh` from the repository root to scaffold a `.env.local` file pre-populated with the values above, including inline comments that explain how to adjust them for non-local setups. When deploying the Next.js frontend separately from the bridge, set `SIM_BRIDGE_URL` on the server to avoid CORS preflight failures.
<<<<<<< HEAD

> [!NOTE]
> When the Next.js frontend runs inside Docker, `localhost` resolves to the container itself. Point `SIM_BRIDGE_URL` (and `NEXT_PUBLIC_SIM_BRIDGE_URL` when needed) at `http://host.docker.internal:8000` so the proxy can reach a bridge running on your host machine.
=======
>>>>>>> d6ca9074

## Manual Setup Checklist

1. Create `tunnelcave_sandbox_web/.env.local` if it does not exist.
2. Populate the keys above, adjusting the host/port to match your running services.
3. Restart `npm run dev` so the Next.js client reloads with the new environment variables.<|MERGE_RESOLUTION|>--- conflicted
+++ resolved
@@ -12,12 +12,10 @@
 
 > [!TIP]
 > Run `scripts/setup-env.sh` from the repository root to scaffold a `.env.local` file pre-populated with the values above, including inline comments that explain how to adjust them for non-local setups. When deploying the Next.js frontend separately from the bridge, set `SIM_BRIDGE_URL` on the server to avoid CORS preflight failures.
-<<<<<<< HEAD
 
 > [!NOTE]
 > When the Next.js frontend runs inside Docker, `localhost` resolves to the container itself. Point `SIM_BRIDGE_URL` (and `NEXT_PUBLIC_SIM_BRIDGE_URL` when needed) at `http://host.docker.internal:8000` so the proxy can reach a bridge running on your host machine.
-=======
->>>>>>> d6ca9074
+
 
 ## Manual Setup Checklist
 
